"""
This simple WebSocket server responds to text messages by reversing each
message string and sending it back.

It also handles ping/pong automatically and will correctly close down a
connection when the client requests it.

To use SSL/TLS: install the `trustme` package from PyPI and run the
`generate-cert.py` script in this directory.
"""

import argparse
import logging

import trio
from trio_websocket import serve_websocket, ConnectionClosed, WebSocketRequest

BIND_IP = "0.0.0.0"
BIND_PORT = 9000
MAX_MESSAGE_SIZE = 16 * 1024 * 1024
logging.basicConfig()
logger = logging.getLogger("client")
logger.setLevel(logging.INFO)
connection_count = 0


<<<<<<< HEAD
async def main():
    """Main entry point."""
    logger.info("Starting websocket server on ws://%s:%d", BIND_IP, BIND_PORT)
    await serve_websocket(
        handler, BIND_IP, BIND_PORT, ssl_context=None, max_message_size=MAX_MESSAGE_SIZE
    )


async def handler(request: WebSocketRequest):
    """Reverse incoming websocket messages and send them back."""
=======
async def main() -> None:
    ''' Main entry point. '''
    logger.info('Starting websocket server on ws://%s:%d', BIND_IP, BIND_PORT)
    await serve_websocket(handler, BIND_IP, BIND_PORT, ssl_context=None,
                          max_message_size=MAX_MESSAGE_SIZE)


async def handler(request: WebSocketRequest) -> None:
    ''' Reverse incoming websocket messages and send them back. '''
>>>>>>> f5b20144
    global connection_count  # pylint: disable=global-statement
    connection_count += 1
    logger.info("Connection #%d", connection_count)
    ws = await request.accept()
    while True:
        try:
            message = await ws.get_message()
            await ws.send_message(message)
        except ConnectionClosed:
            break
        except Exception:  # pylint: disable=broad-exception-caught
            logger.exception(
                "  runtime exception handling connection #%d", connection_count
            )


<<<<<<< HEAD
def parse_args():
    """Parse command line arguments."""
    parser = argparse.ArgumentParser(
        description="Autobahn server for" " trio-websocket"
    )
    parser.add_argument(
        "-d", "--debug", action="store_true", help="WebSocket URL for server"
    )
=======
def parse_args() -> argparse.Namespace:
    ''' Parse command line arguments. '''
    parser = argparse.ArgumentParser(description='Autobahn server for'
        ' trio-websocket')
    parser.add_argument('-d', '--debug', action='store_true',
        help='WebSocket URL for server')
>>>>>>> f5b20144
    return parser.parse_args()


if __name__ == "__main__":
    args = parse_args()
    if args.debug:
        logging.getLogger("trio-websocket").setLevel(logging.DEBUG)
    trio.run(main)<|MERGE_RESOLUTION|>--- conflicted
+++ resolved
@@ -24,8 +24,7 @@
 connection_count = 0
 
 
-<<<<<<< HEAD
-async def main():
+async def main() -> None:
     """Main entry point."""
     logger.info("Starting websocket server on ws://%s:%d", BIND_IP, BIND_PORT)
     await serve_websocket(
@@ -33,19 +32,8 @@
     )
 
 
-async def handler(request: WebSocketRequest):
+async def handler(request: WebSocketRequest) -> None:
     """Reverse incoming websocket messages and send them back."""
-=======
-async def main() -> None:
-    ''' Main entry point. '''
-    logger.info('Starting websocket server on ws://%s:%d', BIND_IP, BIND_PORT)
-    await serve_websocket(handler, BIND_IP, BIND_PORT, ssl_context=None,
-                          max_message_size=MAX_MESSAGE_SIZE)
-
-
-async def handler(request: WebSocketRequest) -> None:
-    ''' Reverse incoming websocket messages and send them back. '''
->>>>>>> f5b20144
     global connection_count  # pylint: disable=global-statement
     connection_count += 1
     logger.info("Connection #%d", connection_count)
@@ -62,8 +50,7 @@
             )
 
 
-<<<<<<< HEAD
-def parse_args():
+def parse_args() -> argparse.Namespace:
     """Parse command line arguments."""
     parser = argparse.ArgumentParser(
         description="Autobahn server for" " trio-websocket"
@@ -71,14 +58,6 @@
     parser.add_argument(
         "-d", "--debug", action="store_true", help="WebSocket URL for server"
     )
-=======
-def parse_args() -> argparse.Namespace:
-    ''' Parse command line arguments. '''
-    parser = argparse.ArgumentParser(description='Autobahn server for'
-        ' trio-websocket')
-    parser.add_argument('-d', '--debug', action='store_true',
-        help='WebSocket URL for server')
->>>>>>> f5b20144
     return parser.parse_args()
 
 
