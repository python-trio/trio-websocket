"""
Unit tests for trio_websocket.

Many of these tests involve networking, i.e. real TCP sockets. To maximize
reliability, all networking tests should follow the following rules:

- Use localhost only. This is stored in the ``HOST`` global variable.
- Servers use dynamic ports: by passing zero as a port, the system selects a
  port that is guaranteed to be available.
- The sequence of events between servers and clients should be controlled as
  much as possible to make tests as deterministic. More on determinism below.
- If a test involves timing, e.g. a task needs to ``trio.sleep(…)`` for a bit,
  then the ``autojump_clock`` fixture should be used.
- Most tests that involve I/O should have an absolute timeout placed on it to
  prevent a hung test from blocking the entire test suite. If a hung test is
  cancelled with ctrl+C, then PyTest discards its log messages, which makes
  debugging really difficult! The ``fail_after(…)`` decorator places an absolute
  timeout on test execution that as measured by Trio's clock.

`Read more about writing tests with pytest-trio.
<https://pytest-trio.readthedocs.io/en/latest/>`__

Determinism is an important property of tests, but it can be tricky to
accomplish with network tests. For example, if a test has a client and a server,
then they may race each other to close the connection first. The test author
should select one side to always initiate the closing handshake. For example, if
a test needs to ensure that the client closes first, then it can have the server
call ``ws.get_message()`` without actually sending it a message. This will cause
the server to block until the client has sent the closing handshake. In other
circumstances
"""
from functools import partial, wraps
import ssl
from unittest.mock import patch

import attr
import pytest
import trio
import trustme
import wsproto
from trio.testing import memory_stream_pair, memory_stream_pump
from wsproto.events import CloseConnection

try:
    from trio.lowlevel import current_task  # pylint: disable=ungrouped-imports
except ImportError:
    from trio.hazmat import current_task  # pylint: disable=ungrouped-imports

from trio_websocket import (
    connect_websocket,
    connect_websocket_url,
    ConnectionClosed,
    ConnectionRejected,
    ConnectionTimeout,
    DisconnectionTimeout,
    Endpoint,
    HandshakeError,
    open_websocket,
    open_websocket_url,
    serve_websocket,
    WebSocketServer,
    WebSocketRequest,
    wrap_client_stream,
    wrap_server_stream,
)

WS_PROTO_VERSION = tuple(map(int, wsproto.__version__.split(".")))

HOST = "127.0.0.1"
RESOURCE = "/resource"
DEFAULT_TEST_MAX_DURATION = 1

# Timeout tests follow a general pattern: one side waits TIMEOUT seconds for an
# event. The other side delays for FORCE_TIMEOUT seconds to force the timeout
# to trigger. Each test also has maximum runtime (measure by Trio's clock) to
# prevent a faulty test from hanging the entire suite.
TIMEOUT = 1
FORCE_TIMEOUT = 2
TIMEOUT_TEST_MAX_DURATION = 3


@pytest.fixture
async def echo_server(nursery):
    """A server that reads one message, sends back the same message,
    then closes the connection."""
    serve_fn = partial(serve_websocket, echo_request_handler, HOST, 0, ssl_context=None)
    server = await nursery.start(serve_fn)
    yield server


@pytest.fixture
async def echo_conn(echo_server):
    """Return a client connection instance that is connected to an echo
    server."""
    async with open_websocket(HOST, echo_server.port, RESOURCE, use_ssl=False) as conn:
        yield conn


async def echo_request_handler(request):
    """
    Accept incoming request and then pass off to echo connection handler.
    """
    conn = await request.accept()
    try:
        msg = await conn.get_message()
        await conn.send_message(msg)
    except ConnectionClosed:
        pass


class fail_after:
    """This decorator fails if the runtime of the decorated function (as
    measured by the Trio clock) exceeds the specified value."""

    def __init__(self, seconds):
        self._seconds = seconds

    def __call__(self, fn):
        @wraps(fn)
        async def wrapper(*args, **kwargs):
            with trio.move_on_after(self._seconds) as cancel_scope:
                await fn(*args, **kwargs)
            if cancel_scope.cancelled_caught:
                pytest.fail(
                    f"Test runtime exceeded the maximum {self._seconds} seconds"
                )

        return wrapper


@attr.s(hash=False, eq=False)
class MemoryListener(trio.abc.Listener):
    closed = attr.ib(default=False)
    accepted_streams = attr.ib(factory=list)
    queued_streams = attr.ib(factory=lambda: trio.open_memory_channel(1))
    accept_hook = attr.ib(default=None)

    async def connect(self):
        assert not self.closed
        client, server = memory_stream_pair()
        await self.queued_streams[0].send(server)
        return client

    async def accept(self):
        await trio.sleep(0)
        assert not self.closed
        if self.accept_hook is not None:
            await self.accept_hook()
        stream = await self.queued_streams[1].receive()
        self.accepted_streams.append(stream)
        return stream

    async def aclose(self):
        self.closed = True
        await trio.sleep(0)


async def test_endpoint_ipv4():
    e1 = Endpoint("10.105.0.2", 80, False)
    assert e1.url == "ws://10.105.0.2"
    assert str(e1) == 'Endpoint(address="10.105.0.2", port=80, is_ssl=False)'
    e2 = Endpoint("127.0.0.1", 8000, False)
    assert e2.url == "ws://127.0.0.1:8000"
    assert str(e2) == 'Endpoint(address="127.0.0.1", port=8000, is_ssl=False)'
    e3 = Endpoint("0.0.0.0", 443, True)
    assert e3.url == "wss://0.0.0.0"
    assert str(e3) == 'Endpoint(address="0.0.0.0", port=443, is_ssl=True)'


async def test_listen_port_ipv6():
    e1 = Endpoint("2599:8807:6201:b7:16cf:bb9c:a6d3:51ab", 80, False)
    assert e1.url == "ws://[2599:8807:6201:b7:16cf:bb9c:a6d3:51ab]"
    assert (
        str(e1) == 'Endpoint(address="2599:8807:6201:b7:16cf:bb9c:a6d3'
        ':51ab", port=80, is_ssl=False)'
    )
    e2 = Endpoint("::1", 8000, False)
    assert e2.url == "ws://[::1]:8000"
    assert str(e2) == 'Endpoint(address="::1", port=8000, is_ssl=False)'
    e3 = Endpoint("::", 443, True)
    assert e3.url == "wss://[::]"
    assert str(e3) == 'Endpoint(address="::", port=443, is_ssl=True)'


async def test_server_has_listeners(nursery):
    server = await nursery.start(serve_websocket, echo_request_handler, HOST, 0, None)
    assert len(server.listeners) > 0
    assert isinstance(server.listeners[0], Endpoint)


async def test_serve(nursery):
    task = current_task()
    server = await nursery.start(serve_websocket, echo_request_handler, HOST, 0, None)
    port = server.port
    assert server.port != 0
    # The server nursery begins with one task (server.listen).
    assert len(nursery.child_tasks) == 1
    no_clients_nursery_count = len(task.child_nurseries)
    async with open_websocket(HOST, port, RESOURCE, use_ssl=False):
        # The server nursery has the same number of tasks, but there is now
        # one additional nested nursery.
        assert len(nursery.child_tasks) == 1
        assert len(task.child_nurseries) == no_clients_nursery_count + 1


async def test_serve_ssl(nursery):
    server_context = ssl.create_default_context(ssl.Purpose.CLIENT_AUTH)
    client_context = ssl.create_default_context()
    ca = trustme.CA()
    ca.configure_trust(client_context)
    cert = ca.issue_server_cert(HOST)
    cert.configure_cert(server_context)

    server = await nursery.start(
        serve_websocket, echo_request_handler, HOST, 0, server_context
    )
    port = server.port
    async with open_websocket(HOST, port, RESOURCE, use_ssl=client_context) as conn:
        assert not conn.closed
        assert conn.local.is_ssl
        assert conn.remote.is_ssl


async def test_serve_handler_nursery(nursery):
    async with trio.open_nursery() as handler_nursery:
        serve_with_nursery = partial(
            serve_websocket,
            echo_request_handler,
            HOST,
            0,
            None,
            handler_nursery=handler_nursery,
        )
        server = await nursery.start(serve_with_nursery)
        port = server.port
        # The server nursery begins with one task (server.listen).
        assert len(nursery.child_tasks) == 1
        async with open_websocket(HOST, port, RESOURCE, use_ssl=False):
            # The handler nursery should have one task in it
            # (conn._reader_task).
            assert len(handler_nursery.child_tasks) == 1


async def test_serve_with_zero_listeners():
    with pytest.raises(ValueError):
        WebSocketServer(echo_request_handler, [])


async def test_serve_non_tcp_listener(nursery):
    listeners = [MemoryListener()]
    server = WebSocketServer(echo_request_handler, listeners)
    await nursery.start(server.run)
    assert len(server.listeners) == 1
    with pytest.raises(RuntimeError):
        server.port  # pylint: disable=pointless-statement
    assert server.listeners[0].startswith("MemoryListener(")


async def test_serve_multiple_listeners(nursery):
    listener1 = (await trio.open_tcp_listeners(0, host=HOST))[0]
    listener2 = MemoryListener()
    server = WebSocketServer(echo_request_handler, [listener1, listener2])
    await nursery.start(server.run)
    assert len(server.listeners) == 2
    with pytest.raises(RuntimeError):
        # Even though the first listener has a port, this property is only
        # usable if you have exactly one listener.
        server.port  # pylint: disable=pointless-statement
    # The first listener metadata is a ListenPort instance.
    assert server.listeners[0].port != 0
    # The second listener metadata is a string containing the repr() of a
    # MemoryListener object.
    assert server.listeners[1].startswith("MemoryListener(")


async def test_client_open(echo_server):
    async with open_websocket(HOST, echo_server.port, RESOURCE, use_ssl=False) as conn:
        assert not conn.closed
        assert conn.is_client
        assert str(conn).startswith("client-")


@pytest.mark.parametrize(
    "path, expected_path",
    [
        ("/", "/"),
        ("", "/"),
        (RESOURCE + "/path", RESOURCE + "/path"),
        (RESOURCE + "?foo=bar", RESOURCE + "?foo=bar"),
    ],
)
async def test_client_open_url(path, expected_path, echo_server):
    url = f"ws://{HOST}:{echo_server.port}{path}"
    async with open_websocket_url(url) as conn:
        assert conn.path == expected_path


async def test_client_open_invalid_url(echo_server):
    with pytest.raises(ValueError):
<<<<<<< HEAD
        async with open_websocket_url("http://foo.com/bar") as conn:
=======
        async with open_websocket_url('http://foo.com/bar'):
>>>>>>> 6a004bbf
            pass


async def test_ascii_encoded_path_is_ok(echo_server):
    path = "%D7%90%D7%91%D7%90?%D7%90%D7%9E%D7%90"
    url = f"ws://{HOST}:{echo_server.port}{RESOURCE}/{path}"
    async with open_websocket_url(url) as conn:
        assert conn.path == RESOURCE + "/" + path


@patch("trio_websocket._impl.open_websocket")
def test_client_open_url_options(open_websocket_mock):
    """open_websocket_url() must pass its options on to open_websocket()"""
    port = 1234
    url = f"ws://{HOST}:{port}{RESOURCE}"
    options = {
        "subprotocols": ["chat"],
        "extra_headers": [(b"X-Test-Header", b"My test header")],
        "message_queue_size": 9,
        "max_message_size": 333,
        "connect_timeout": 36,
        "disconnect_timeout": 37,
    }
    open_websocket_url(url, **options)
    _, call_args, call_kwargs = open_websocket_mock.mock_calls[0]
    assert call_args == (HOST, port, RESOURCE)
    assert not call_kwargs.pop("use_ssl")
    assert call_kwargs == options

    open_websocket_url(url.replace("ws:", "wss:"))
    _, call_args, call_kwargs = open_websocket_mock.mock_calls[1]
    assert call_kwargs["use_ssl"]


async def test_client_connect(echo_server, nursery):
    conn = await connect_websocket(
        nursery, HOST, echo_server.port, RESOURCE, use_ssl=False
    )
    assert not conn.closed


async def test_client_connect_url(echo_server, nursery):
    url = f"ws://{HOST}:{echo_server.port}{RESOURCE}"
    conn = await connect_websocket_url(nursery, url)
    assert not conn.closed


async def test_connection_has_endpoints(echo_conn):
    async with echo_conn:
        assert isinstance(echo_conn.local, Endpoint)
        assert str(echo_conn.local.address) == HOST
        assert echo_conn.local.port > 1024
        assert not echo_conn.local.is_ssl

        assert isinstance(echo_conn.remote, Endpoint)
        assert str(echo_conn.remote.address) == HOST
        assert echo_conn.remote.port > 1024
        assert not echo_conn.remote.is_ssl


@fail_after(1)
async def test_handshake_has_endpoints(nursery):
    async def handler(request):
        assert str(request.local.address) == HOST
        assert request.local.port == server.port
        assert not request.local.is_ssl
        assert str(request.remote.address) == HOST
        assert not request.remote.is_ssl
        await request.accept()

    server = await nursery.start(serve_websocket, handler, HOST, 0, None)
<<<<<<< HEAD
    async with open_websocket(HOST, server.port, RESOURCE, use_ssl=False) as client_ws:
=======
    async with open_websocket(HOST, server.port, RESOURCE, use_ssl=False):
>>>>>>> 6a004bbf
        pass


async def test_handshake_subprotocol(nursery):
    async def handler(request):
        assert request.proposed_subprotocols == ("chat", "file")
        server_ws = await request.accept(subprotocol="chat")
        assert server_ws.subprotocol == "chat"

    server = await nursery.start(serve_websocket, handler, HOST, 0, None)
    async with open_websocket(
        HOST, server.port, RESOURCE, use_ssl=False, subprotocols=("chat", "file")
    ) as client_ws:
        assert client_ws.subprotocol == "chat"


async def test_handshake_path(nursery):
    async def handler(request):
        assert request.path == RESOURCE
        server_ws = await request.accept()
        assert server_ws.path == RESOURCE

    server = await nursery.start(serve_websocket, handler, HOST, 0, None)
    async with open_websocket(
        HOST,
        server.port,
        RESOURCE,
        use_ssl=False,
    ) as client_ws:
        assert client_ws.path == RESOURCE


@fail_after(1)
async def test_handshake_client_headers(nursery):
    async def handler(request):
        headers = dict(request.headers)
        assert b"x-test-header" in headers
        assert headers[b"x-test-header"] == b"My test header"
        server_ws = await request.accept()
        await server_ws.send_message("test")

    server = await nursery.start(serve_websocket, handler, HOST, 0, None)
    headers = [(b"X-Test-Header", b"My test header")]
    async with open_websocket(
        HOST, server.port, RESOURCE, use_ssl=False, extra_headers=headers
    ) as client_ws:
        await client_ws.get_message()


@fail_after(1)
async def test_handshake_server_headers(nursery):
    async def handler(request):
<<<<<<< HEAD
        headers = [("X-Test-Header", "My test header")]
        server_ws = await request.accept(extra_headers=headers)
=======
        headers = [('X-Test-Header', 'My test header')]
        await request.accept(extra_headers=headers)
>>>>>>> 6a004bbf

    server = await nursery.start(serve_websocket, handler, HOST, 0, None)
    async with open_websocket(HOST, server.port, RESOURCE, use_ssl=False) as client_ws:
        header_key, header_value = client_ws.handshake_headers[0]
        assert header_key == b"x-test-header"
        assert header_value == b"My test header"


@fail_after(1)
async def test_handshake_exception_before_accept():
    """In #107, a request handler that throws an exception before finishing the
    handshake causes the task to hang. The proper behavior is to raise an
    exception to the nursery as soon as possible."""

    async def handler(request):
        raise ValueError()

    with pytest.raises(ValueError):
        async with trio.open_nursery() as nursery:
<<<<<<< HEAD
            server = await nursery.start(serve_websocket, handler, HOST, 0, None)
            async with open_websocket(
                HOST, server.port, RESOURCE, use_ssl=False
            ) as client_ws:
=======
            server = await nursery.start(serve_websocket, handler, HOST, 0,
                None)
            async with open_websocket(HOST, server.port, RESOURCE,
                    use_ssl=False):
>>>>>>> 6a004bbf
                pass


@fail_after(1)
async def test_reject_handshake(nursery):
    async def handler(request):
        body = b"My body"
        await request.reject(400, body=body)

    server = await nursery.start(serve_websocket, handler, HOST, 0, None)
    with pytest.raises(ConnectionRejected) as exc_info:
<<<<<<< HEAD
        async with open_websocket(
            HOST,
            server.port,
            RESOURCE,
            use_ssl=False,
        ) as client_ws:
=======
        async with open_websocket(HOST, server.port, RESOURCE, use_ssl=False):
>>>>>>> 6a004bbf
            pass
    exc = exc_info.value
    assert exc.body == b"My body"


@fail_after(1)
async def test_reject_handshake_invalid_info_status(nursery):
    """
    An informational status code that is not 101 should cause the client to
    reject the handshake. Since it is an informational response, there will not
    be a response body, so this test exercises a different code path.
    """

    async def handler(stream):
        await stream.send_all(b"HTTP/1.1 100 CONTINUE\r\n\r\n")
        await stream.receive_some(max_bytes=1024)

    serve_fn = partial(trio.serve_tcp, handler, 0, host=HOST)
    listeners = await nursery.start(serve_fn)
    port = listeners[0].socket.getsockname()[1]

    with pytest.raises(ConnectionRejected) as exc_info:
<<<<<<< HEAD
        async with open_websocket(
            HOST,
            port,
            RESOURCE,
            use_ssl=False,
        ) as client_ws:
=======
        async with open_websocket(HOST, port, RESOURCE, use_ssl=False):
>>>>>>> 6a004bbf
            pass
    exc = exc_info.value
    assert exc.status_code == 100
    assert repr(exc) == "ConnectionRejected<status_code=100>"
    assert exc.body is None


<<<<<<< HEAD
async def test_handshake_protocol_error(nursery, echo_server):
    """
=======
async def test_handshake_protocol_error(echo_server):
    '''
>>>>>>> 6a004bbf
    If a client connects to a trio-websocket server and tries to speak HTTP
    instead of WebSocket, the server should reject the connection. (If the
    server does not catch the protocol exception, it will raise an exception up
    to the nursery level and fail the test.)
    """
    client_stream = await trio.open_tcp_stream(HOST, echo_server.port)
    async with client_stream:
        await client_stream.send_all(b"GET / HTTP/1.1\r\n\r\n")
        response = await client_stream.receive_some(1024)
        assert response.startswith(b"HTTP/1.1 400")


async def test_client_send_and_receive(echo_conn):
    async with echo_conn:
        await echo_conn.send_message("This is a test message.")
        received_msg = await echo_conn.get_message()
        assert received_msg == "This is a test message."


async def test_client_send_invalid_type(echo_conn):
    async with echo_conn:
        with pytest.raises(ValueError):
            await echo_conn.send_message(object())


async def test_client_ping(echo_conn):
    async with echo_conn:
        await echo_conn.ping(b"A")
    with pytest.raises(ConnectionClosed):
        await echo_conn.ping(b"B")


async def test_client_ping_two_payloads(echo_conn):
    pong_count = 0

    async def ping_and_count():
        nonlocal pong_count
        await echo_conn.ping()
        pong_count += 1

    async with echo_conn:
        async with trio.open_nursery() as nursery:
            nursery.start_soon(ping_and_count)
            nursery.start_soon(ping_and_count)
    assert pong_count == 2


async def test_client_ping_same_payload(echo_conn):
    # This test verifies that two tasks can't ping with the same payload at the
    # same time. One of them should succeed and the other should get an
    # exception.
    exc_count = 0

    async def ping_and_catch():
        nonlocal exc_count
        try:
            await echo_conn.ping(b"A")
        except ValueError:
            exc_count += 1

    async with echo_conn:
        async with trio.open_nursery() as nursery:
            nursery.start_soon(ping_and_catch)
            nursery.start_soon(ping_and_catch)
    assert exc_count == 1


async def test_client_pong(echo_conn):
    async with echo_conn:
        await echo_conn.pong(b"A")
    with pytest.raises(ConnectionClosed):
        await echo_conn.pong(b"B")


async def test_client_default_close(echo_conn):
    async with echo_conn:
        assert not echo_conn.closed
    assert echo_conn.closed.code == 1000
    assert echo_conn.closed.reason is None
    assert (
        repr(echo_conn.closed) == "CloseReason<code=1000, "
        "name=NORMAL_CLOSURE, reason=None>"
    )


async def test_client_nondefault_close(echo_conn):
    async with echo_conn:
        assert not echo_conn.closed
        await echo_conn.aclose(code=1001, reason="test reason")
    assert echo_conn.closed.code == 1001
    assert echo_conn.closed.reason == "test reason"


async def test_wrap_client_stream(nursery):
    listener = MemoryListener()
    server = WebSocketServer(echo_request_handler, [listener])
    await nursery.start(server.run)
    stream = await listener.connect()
    conn = await wrap_client_stream(nursery, stream, HOST, RESOURCE)
    async with conn:
        assert not conn.closed
        await conn.send_message("Hello from client!")
        msg = await conn.get_message()
        assert msg == "Hello from client!"
        assert conn.local.startswith("StapledStream(")
    assert conn.closed


async def test_wrap_server_stream(nursery):
    async def handler(stream):
        request = await wrap_server_stream(nursery, stream)
        server_ws = await request.accept()
        async with server_ws:
            assert not server_ws.closed
            msg = await server_ws.get_message()
            assert msg == "Hello from client!"
        assert server_ws.closed

    serve_fn = partial(trio.serve_tcp, handler, 0, host=HOST)
    listeners = await nursery.start(serve_fn)
    port = listeners[0].socket.getsockname()[1]
    async with open_websocket(HOST, port, RESOURCE, use_ssl=False) as client:
        await client.send_message("Hello from client!")


@fail_after(TIMEOUT_TEST_MAX_DURATION)
async def test_client_open_timeout(nursery, autojump_clock):
    """
    The client times out waiting for the server to complete the opening
    handshake.
    """

    async def handler(request):
        await trio.sleep(FORCE_TIMEOUT)
<<<<<<< HEAD
        server_ws = await request.accept()
        pytest.fail("Should not reach this line.")
=======
        await request.accept()
        pytest.fail('Should not reach this line.')
>>>>>>> 6a004bbf

    server = await nursery.start(
        partial(serve_websocket, handler, HOST, 0, ssl_context=None)
    )

    with pytest.raises(ConnectionTimeout):
<<<<<<< HEAD
        async with open_websocket(
            HOST, server.port, "/", use_ssl=False, connect_timeout=TIMEOUT
        ) as client_ws:
=======
        async with open_websocket(HOST, server.port, '/', use_ssl=False,
                connect_timeout=TIMEOUT):
>>>>>>> 6a004bbf
            pass


@fail_after(TIMEOUT_TEST_MAX_DURATION)
async def test_client_close_timeout(nursery, autojump_clock):
    """
    This client times out waiting for the server to complete the closing
    handshake.

    To slow down the server's closing handshake, we make sure that its message
    queue size is 0, and the client sends it exactly 1 message. This blocks the
    server's reader so it won't do the closing handshake for at least
    ``FORCE_TIMEOUT`` seconds.
    """

    async def handler(request):
        server_ws = await request.accept()
        await trio.sleep(FORCE_TIMEOUT)
        # The next line should raise ConnectionClosed.
        await server_ws.get_message()
        pytest.fail("Should not reach this line.")

    server = await nursery.start(
        partial(
            serve_websocket, handler, HOST, 0, ssl_context=None, message_queue_size=0
        )
    )

    with pytest.raises(DisconnectionTimeout):
        async with open_websocket(
            HOST, server.port, RESOURCE, use_ssl=False, disconnect_timeout=TIMEOUT
        ) as client_ws:
            await client_ws.send_message("test")


async def test_client_connect_networking_error():
    with patch("trio_websocket._impl.connect_websocket") as connect_websocket_mock:
        connect_websocket_mock.side_effect = OSError()
        with pytest.raises(HandshakeError):
<<<<<<< HEAD
            async with open_websocket(HOST, 0, "/", use_ssl=False) as client_ws:
=======
            async with open_websocket(HOST, 0, '/', use_ssl=False):
>>>>>>> 6a004bbf
                pass


@fail_after(TIMEOUT_TEST_MAX_DURATION)
async def test_server_open_timeout(autojump_clock):
    """
    The server times out waiting for the client to complete the opening
    handshake.

    Server timeouts don't raise exceptions, because handler tasks are launched
    in an internal nursery and sending exceptions wouldn't be helpful. Instead,
    timed out tasks silently end.
    """

    async def handler(request):
        pytest.fail("This handler should not be called.")

    async with trio.open_nursery() as nursery:
        server = await nursery.start(
            partial(
                serve_websocket,
                handler,
                HOST,
                0,
                ssl_context=None,
                handler_nursery=nursery,
                connect_timeout=TIMEOUT,
            )
        )

        old_task_count = len(nursery.child_tasks)
        # This stream is not a WebSocket, so it won't send a handshake:
        await trio.open_tcp_stream(HOST, server.port)
        # Checkpoint so the server's handler task can spawn:
        await trio.sleep(0)
        assert (
            len(nursery.child_tasks) == old_task_count + 1
        ), "Server's reader task did not spawn"
        # Sleep long enough to trigger server's connect_timeout:
        await trio.sleep(FORCE_TIMEOUT)
        assert (
            len(nursery.child_tasks) == old_task_count
        ), "Server's reader task is still running"
        # Cancel the server task:
        nursery.cancel_scope.cancel()


@fail_after(TIMEOUT_TEST_MAX_DURATION)
async def test_server_close_timeout(autojump_clock):
    """
    The server times out waiting for the client to complete the closing
    handshake.

    Server timeouts don't raise exceptions, because handler tasks are launched
    in an internal nursery and sending exceptions wouldn't be helpful. Instead,
    timed out tasks silently end.

    To prevent the client from doing the closing handshake, we make sure that
    its message queue size is 0 and the server sends it exactly 1 message. This
    blocks the client's reader and prevents it from doing the client handshake.
    """

    async def handler(request):
        ws = await request.accept()
        # Send one message to block the client's reader task:
        await ws.send_message("test")

    async with trio.open_nursery() as outer:
        server = await outer.start(
            partial(
                serve_websocket,
                handler,
                HOST,
                0,
                ssl_context=None,
                handler_nursery=outer,
                disconnect_timeout=TIMEOUT,
            )
        )

        old_task_count = len(outer.child_tasks)
        # Spawn client inside an inner nursery so that we can cancel it's reader
        # so that it won't do a closing handshake.
        async with trio.open_nursery() as inner:
<<<<<<< HEAD
            ws = await connect_websocket(
                inner, HOST, server.port, RESOURCE, use_ssl=False
            )
=======
            await connect_websocket(inner, HOST, server.port, RESOURCE,
                use_ssl=False)
>>>>>>> 6a004bbf
            # Checkpoint so the server can spawn a handler task:
            await trio.sleep(0)
            assert (
                len(outer.child_tasks) == old_task_count + 1
            ), "Server's reader task did not spawn"
            # The client waits long enough to trigger the server's disconnect
            # timeout:
            await trio.sleep(FORCE_TIMEOUT)
            # The server should have cancelled the handler:
            assert (
                len(outer.child_tasks) == old_task_count
            ), "Server's reader task is still running"
            # Cancel the client's reader task:
            inner.cancel_scope.cancel()

        # Cancel the server task:
        outer.cancel_scope.cancel()


async def test_client_does_not_close_handshake(nursery):
    async def handler(request):
        server_ws = await request.accept()
        with pytest.raises(ConnectionClosed):
            await server_ws.get_message()

    server = await nursery.start(serve_websocket, handler, HOST, 0, None)
    stream = await trio.open_tcp_stream(HOST, server.port)
    client_ws = await wrap_client_stream(nursery, stream, HOST, RESOURCE)
    async with client_ws:
        await stream.aclose()
        with pytest.raises(ConnectionClosed):
            await client_ws.send_message("Hello from client!")


async def test_server_sends_after_close(nursery):
    done = trio.Event()

    async def handler(request):
        server_ws = await request.accept()
        with pytest.raises(ConnectionClosed):
            while True:
                await server_ws.send_message("Hello from server")
        done.set()

    server = await nursery.start(serve_websocket, handler, HOST, 0, None)
    stream = await trio.open_tcp_stream(HOST, server.port)
    client_ws = await wrap_client_stream(nursery, stream, HOST, RESOURCE)
    async with client_ws:
        # pump a few messages
        for x in range(2):
            await client_ws.send_message("Hello from client")
        await stream.aclose()
    await done.wait()


async def test_server_does_not_close_handshake(nursery):
    async def handler(stream):
        request = await wrap_server_stream(nursery, stream)
        server_ws = await request.accept()
        async with server_ws:
            await stream.aclose()
            with pytest.raises(ConnectionClosed):
                await server_ws.send_message("Hello from client!")

    serve_fn = partial(trio.serve_tcp, handler, 0, host=HOST)
    listeners = await nursery.start(serve_fn)
    port = listeners[0].socket.getsockname()[1]
    async with open_websocket(HOST, port, RESOURCE, use_ssl=False) as client:
        with pytest.raises(ConnectionClosed):
            await client.get_message()


async def test_server_handler_exit(nursery, autojump_clock):
    async def handler(request):
        await request.accept()
        await trio.sleep(1)

    server = await nursery.start(
        partial(serve_websocket, handler, HOST, 0, ssl_context=None)
    )

    # connection should close when server handler exits
    with trio.fail_after(2):
        async with open_websocket(HOST, server.port, "/", use_ssl=False) as connection:
            with pytest.raises(ConnectionClosed) as exc_info:
                await connection.get_message()
            exc = exc_info.value
            assert exc.reason.name == "NORMAL_CLOSURE"


@fail_after(DEFAULT_TEST_MAX_DURATION)
async def test_read_messages_after_remote_close(nursery):
    """
    When the remote endpoint closes, the local endpoint can still read all
    of the messages sent prior to closing. Any attempt to read beyond that will
    raise ConnectionClosed.

    This test also exercises the configuration of the queue size.
    """
    server_closed = trio.Event()

    async def handler(request):
        server = await request.accept()
        async with server:
            await server.send_message("1")
            await server.send_message("2")
        server_closed.set()

    server = await nursery.start(
        partial(serve_websocket, handler, HOST, 0, ssl_context=None)
    )

    # The client needs a message queue of size 2 so that it can buffer both
    # incoming messages without blocking the reader task.
    async with open_websocket(
        HOST, server.port, "/", use_ssl=False, message_queue_size=2
    ) as client:
        await server_closed.wait()
        assert await client.get_message() == "1"
        assert await client.get_message() == "2"
        with pytest.raises(ConnectionClosed):
            await client.get_message()


async def test_no_messages_after_local_close(nursery):
    """
    If the local endpoint initiates closing, then pending messages are discarded
    and any attempt to read a message will raise ConnectionClosed.
    """
    client_closed = trio.Event()

    async def handler(request):
        # The server sends some messages and then closes.
        server = await request.accept()
        async with server:
            await server.send_message("1")
            await server.send_message("2")
            await client_closed.wait()

    server = await nursery.start(
        partial(serve_websocket, handler, HOST, 0, ssl_context=None)
    )

    async with open_websocket(HOST, server.port, "/", use_ssl=False) as client:
        pass
    with pytest.raises(ConnectionClosed):
        await client.get_message()
    client_closed.set()


async def test_cm_exit_with_pending_messages(echo_server, autojump_clock):
    """
    Regression test for #74, where a context manager was not able to exit when
    there were pending messages in the receive queue.
    """
    with trio.fail_after(1):
        async with open_websocket(
            HOST, echo_server.port, RESOURCE, use_ssl=False
        ) as ws:
            await ws.send_message("hello")
            # allow time for the server to respond
            await trio.sleep(0.1)


@fail_after(DEFAULT_TEST_MAX_DURATION)
async def test_max_message_size(nursery):
    """
    Set the client's max message size to 100 bytes. The client can send a
    message larger than 100 bytes, but when it receives a message larger than
    100 bytes, it closes the connection with code 1009.
    """

    async def handler(request):
        """Similar to the echo_request_handler fixture except it runs in a
        loop."""
        conn = await request.accept()
        while True:
            try:
                msg = await conn.get_message()
                await conn.send_message(msg)
            except ConnectionClosed:
                break

    server = await nursery.start(
        partial(serve_websocket, handler, HOST, 0, ssl_context=None)
    )

    async with open_websocket(
        HOST, server.port, RESOURCE, use_ssl=False, max_message_size=100
    ) as client:
        # We can send and receive 100 bytes:
        await client.send_message(b"A" * 100)
        msg = await client.get_message()
        assert len(msg) == 100
        # We can send 101 bytes but cannot receive 101 bytes:
        await client.send_message(b"B" * 101)
        with pytest.raises(ConnectionClosed):
            await client.get_message()
        assert client.closed
        assert client.closed.code == 1009


async def test_server_close_client_disconnect_race(nursery, autojump_clock):
    """server attempts close just as client disconnects (issue #96)"""

    async def handler(request: WebSocketRequest):
        ws = await request.accept()
        ws._for_testing_peer_closed_connection = trio.Event()
        await ws.send_message("foo")
        await ws._for_testing_peer_closed_connection.wait()
        # with bug, this would raise ConnectionClosed from websocket internal task
        await trio.aclose_forcefully(ws._stream)

    server = await nursery.start(
        partial(serve_websocket, handler, HOST, 0, ssl_context=None)
    )

    connection = await connect_websocket(
        nursery, HOST, server.port, RESOURCE, use_ssl=False
    )
    await connection.get_message()
    await connection.aclose()
    await trio.sleep(0.1)


async def test_remote_close_local_message_race(nursery, autojump_clock):
    """as remote initiates close, local attempts message (issue #175)

    This exposed multiple problems in the trio-websocket API and implementation:
        * send_message() silently fails if a close is in progress.  This was
            likely an oversight in the API, since send_message() raises `ConnectionClosed`
            only in the already-closed case, yet `ConnectionClosed` is defined to cover
            "in the process of closing".
        * with wsproto >= 1.2.0, LocalProtocolError will be leaked
    """

    async def handler(request: WebSocketRequest):
        ws = await request.accept()
        await ws.get_message()
        await ws.aclose()

    server = await nursery.start(
        partial(serve_websocket, handler, HOST, 0, ssl_context=None)
    )

    client = await connect_websocket(
        nursery, HOST, server.port, RESOURCE, use_ssl=False
    )
    client._for_testing_peer_closed_connection = trio.Event()
    await client.send_message("foo")
    await client._for_testing_peer_closed_connection.wait()
    with pytest.raises(ConnectionClosed):
        await client.send_message("bar")


async def test_message_after_local_close_race(nursery):
    """test message send during local-initiated close handshake (issue #158)"""

    async def handler(request: WebSocketRequest):
        await request.accept()
        await trio.sleep_forever()

    server = await nursery.start(
        partial(serve_websocket, handler, HOST, 0, ssl_context=None)
    )

    client = await connect_websocket(
        nursery, HOST, server.port, RESOURCE, use_ssl=False
    )
    orig_send = client._send
    close_sent = trio.Event()

    async def _send_wrapper(event):
        if isinstance(event, CloseConnection):
            close_sent.set()
        return await orig_send(event)

    client._send = _send_wrapper
    assert not client.closed
    nursery.start_soon(client.aclose)
    await close_sent.wait()
    assert client.closed
    with pytest.raises(ConnectionClosed):
        await client.send_message("hello")


@fail_after(DEFAULT_TEST_MAX_DURATION)
async def test_server_tcp_closed_on_close_connection_event(nursery):
    """ensure server closes TCP immediately after receiving CloseConnection"""
    server_stream_closed = trio.Event()

    async def _close_stream_stub():
        assert not server_stream_closed.is_set()
        server_stream_closed.set()

    async def handle_connection(request):
        ws = await request.accept()
        ws._close_stream = _close_stream_stub
        await trio.sleep_forever()

    server = await nursery.start(
        partial(serve_websocket, handle_connection, HOST, 0, ssl_context=None)
    )
    client = await connect_websocket(
        nursery, HOST, server.port, RESOURCE, use_ssl=False
    )
    # send a CloseConnection event to server but leave client connected
    await client._send(CloseConnection(code=1000))
    await server_stream_closed.wait()


async def test_finalization_dropped_exception(echo_server, autojump_clock):
    # Confirm that open_websocket finalization does not contribute to dropped
    # exceptions as described in https://github.com/python-trio/trio/issues/1559.
    with pytest.raises(ValueError):
        with trio.move_on_after(1):
            async with open_websocket(HOST, echo_server.port, RESOURCE, use_ssl=False):
                try:
                    await trio.sleep_forever()
                finally:
                    raise ValueError


async def test_remote_close_rude():
    """
    Bad ordering:
    1. Remote close
    2. TCP closed
    3. Local confirms
    => no ConnectionClosed raised, client hangs forever
    """
    client_stream, server_stream = memory_stream_pair()

    async def client():
        client_conn = await wrap_client_stream(nursery, client_stream, HOST, RESOURCE)
        assert not client_conn.closed
        await client_conn.send_message("Hello from client!")
        with pytest.raises(ConnectionClosed):
            await client_conn.get_message()

    async def server():
        server_request = await wrap_server_stream(nursery, server_stream)
        server_ws = await server_request.accept()
        assert not server_ws.closed
        msg = await server_ws.get_message()
        assert msg == "Hello from client!"

        # disable pumping so that the CloseConnection arrives at the same time as the stream closure
        server_stream.send_stream.send_all_hook = None
        await server_ws._send(CloseConnection(code=1000, reason=None))
        await server_stream.aclose()

        # pump the messages over
        memory_stream_pump(server_stream.send_stream, client_stream.receive_stream)

    async with trio.open_nursery() as nursery:
        nursery.start_soon(server)
        nursery.start_soon(client)<|MERGE_RESOLUTION|>--- conflicted
+++ resolved
@@ -297,11 +297,7 @@
 
 async def test_client_open_invalid_url(echo_server):
     with pytest.raises(ValueError):
-<<<<<<< HEAD
         async with open_websocket_url("http://foo.com/bar") as conn:
-=======
-        async with open_websocket_url('http://foo.com/bar'):
->>>>>>> 6a004bbf
             pass
 
 
@@ -373,11 +369,7 @@
         await request.accept()
 
     server = await nursery.start(serve_websocket, handler, HOST, 0, None)
-<<<<<<< HEAD
     async with open_websocket(HOST, server.port, RESOURCE, use_ssl=False) as client_ws:
-=======
-    async with open_websocket(HOST, server.port, RESOURCE, use_ssl=False):
->>>>>>> 6a004bbf
         pass
 
 
@@ -430,13 +422,8 @@
 @fail_after(1)
 async def test_handshake_server_headers(nursery):
     async def handler(request):
-<<<<<<< HEAD
-        headers = [("X-Test-Header", "My test header")]
+        headers = [('X-Test-Header', 'My test header')]
         server_ws = await request.accept(extra_headers=headers)
-=======
-        headers = [('X-Test-Header', 'My test header')]
-        await request.accept(extra_headers=headers)
->>>>>>> 6a004bbf
 
     server = await nursery.start(serve_websocket, handler, HOST, 0, None)
     async with open_websocket(HOST, server.port, RESOURCE, use_ssl=False) as client_ws:
@@ -456,17 +443,10 @@
 
     with pytest.raises(ValueError):
         async with trio.open_nursery() as nursery:
-<<<<<<< HEAD
             server = await nursery.start(serve_websocket, handler, HOST, 0, None)
             async with open_websocket(
                 HOST, server.port, RESOURCE, use_ssl=False
             ) as client_ws:
-=======
-            server = await nursery.start(serve_websocket, handler, HOST, 0,
-                None)
-            async with open_websocket(HOST, server.port, RESOURCE,
-                    use_ssl=False):
->>>>>>> 6a004bbf
                 pass
 
 
@@ -478,16 +458,12 @@
 
     server = await nursery.start(serve_websocket, handler, HOST, 0, None)
     with pytest.raises(ConnectionRejected) as exc_info:
-<<<<<<< HEAD
         async with open_websocket(
             HOST,
             server.port,
             RESOURCE,
             use_ssl=False,
         ) as client_ws:
-=======
-        async with open_websocket(HOST, server.port, RESOURCE, use_ssl=False):
->>>>>>> 6a004bbf
             pass
     exc = exc_info.value
     assert exc.body == b"My body"
@@ -510,16 +486,12 @@
     port = listeners[0].socket.getsockname()[1]
 
     with pytest.raises(ConnectionRejected) as exc_info:
-<<<<<<< HEAD
         async with open_websocket(
             HOST,
             port,
             RESOURCE,
             use_ssl=False,
         ) as client_ws:
-=======
-        async with open_websocket(HOST, port, RESOURCE, use_ssl=False):
->>>>>>> 6a004bbf
             pass
     exc = exc_info.value
     assert exc.status_code == 100
@@ -527,13 +499,8 @@
     assert exc.body is None
 
 
-<<<<<<< HEAD
-async def test_handshake_protocol_error(nursery, echo_server):
-    """
-=======
 async def test_handshake_protocol_error(echo_server):
-    '''
->>>>>>> 6a004bbf
+    """
     If a client connects to a trio-websocket server and tries to speak HTTP
     instead of WebSocket, the server should reject the connection. (If the
     server does not catch the protocol exception, it will raise an exception up
@@ -668,27 +635,17 @@
 
     async def handler(request):
         await trio.sleep(FORCE_TIMEOUT)
-<<<<<<< HEAD
         server_ws = await request.accept()
         pytest.fail("Should not reach this line.")
-=======
-        await request.accept()
-        pytest.fail('Should not reach this line.')
->>>>>>> 6a004bbf
 
     server = await nursery.start(
         partial(serve_websocket, handler, HOST, 0, ssl_context=None)
     )
 
     with pytest.raises(ConnectionTimeout):
-<<<<<<< HEAD
         async with open_websocket(
             HOST, server.port, "/", use_ssl=False, connect_timeout=TIMEOUT
         ) as client_ws:
-=======
-        async with open_websocket(HOST, server.port, '/', use_ssl=False,
-                connect_timeout=TIMEOUT):
->>>>>>> 6a004bbf
             pass
 
 
@@ -728,11 +685,7 @@
     with patch("trio_websocket._impl.connect_websocket") as connect_websocket_mock:
         connect_websocket_mock.side_effect = OSError()
         with pytest.raises(HandshakeError):
-<<<<<<< HEAD
             async with open_websocket(HOST, 0, "/", use_ssl=False) as client_ws:
-=======
-            async with open_websocket(HOST, 0, '/', use_ssl=False):
->>>>>>> 6a004bbf
                 pass
 
 
@@ -817,14 +770,9 @@
         # Spawn client inside an inner nursery so that we can cancel it's reader
         # so that it won't do a closing handshake.
         async with trio.open_nursery() as inner:
-<<<<<<< HEAD
             ws = await connect_websocket(
                 inner, HOST, server.port, RESOURCE, use_ssl=False
             )
-=======
-            await connect_websocket(inner, HOST, server.port, RESOURCE,
-                use_ssl=False)
->>>>>>> 6a004bbf
             # Checkpoint so the server can spawn a handler task:
             await trio.sleep(0)
             assert (
