--- conflicted
+++ resolved
@@ -78,16 +78,12 @@
     wrap_server_stream,
 )
 
-<<<<<<< HEAD
-WS_PROTO_VERSION = tuple(map(int, wsproto.__version__.split(".")))
-=======
 from trio_websocket._impl import _TRIO_EXC_GROUP_TYPE
 
 if sys.version_info < (3, 11):
     from exceptiongroup import BaseExceptionGroup  # pylint: disable=redefined-builtin
 
 WS_PROTO_VERSION = tuple(map(int, wsproto.__version__.split('.')))
->>>>>>> e7706f43
 
 HOST = "127.0.0.1"
 RESOURCE = "/resource"
