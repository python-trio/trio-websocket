--- conflicted
+++ resolved
@@ -72,19 +72,13 @@
             return False
 
         if _TRIO_MULTI_ERROR:  # pragma: no cover
-<<<<<<< HEAD
             filtered_exception = trio.MultiError.filter(
                 _ignore_cancel, value
             )  # pylint: disable=no-member
-        elif isinstance(value, BaseExceptionGroup):
+        elif isinstance(value, BaseExceptionGroup):  # pylint: disable=possibly-used-before-assignment
             filtered_exception = value.subgroup(
                 lambda exc: not isinstance(exc, trio.Cancelled)
             )
-=======
-            filtered_exception = trio.MultiError.filter(_ignore_cancel, value)  # pylint: disable=no-member
-        elif isinstance(value, BaseExceptionGroup):  # pylint: disable=possibly-used-before-assignment
-            filtered_exception = value.subgroup(lambda exc: not isinstance(exc, trio.Cancelled))
->>>>>>> 32947487
         else:
             filtered_exception = _ignore_cancel(value)
         return filtered_exception is None
@@ -92,35 +86,19 @@
 
 @asynccontextmanager
 async def open_websocket(
-<<<<<<< HEAD
-    host,
-    port,
-    resource,
+    host: str,
+    port: int,
+    resource: str,
     *,
-    use_ssl,
-    subprotocols=None,
-    extra_headers=None,
-    message_queue_size=MESSAGE_QUEUE_SIZE,
-    max_message_size=MAX_MESSAGE_SIZE,
-    connect_timeout=CONN_TIMEOUT,
-    disconnect_timeout=CONN_TIMEOUT,
+    use_ssl: Union[bool, ssl.SSLContext],
+    subprotocols: Optional[Iterable[str]] = None,
+    extra_headers: Optional[list[tuple[bytes,bytes]]] = None,
+    message_queue_size: int = MESSAGE_QUEUE_SIZE,
+    max_message_size: int = MAX_MESSAGE_SIZE,
+    connect_timeout: float = CONN_TIMEOUT,
+    disconnect_timeout: float = CONN_TIMEOUT,
 ):
     """
-=======
-        host: str,
-        port: int,
-        resource: str,
-        *,
-        use_ssl: Union[bool, ssl.SSLContext],
-        subprotocols: Optional[Iterable[str]] = None,
-        extra_headers: Optional[list[tuple[bytes,bytes]]] = None,
-        message_queue_size: int = MESSAGE_QUEUE_SIZE,
-        max_message_size: int = MAX_MESSAGE_SIZE,
-        connect_timeout: float = CONN_TIMEOUT,
-        disconnect_timeout: float = CONN_TIMEOUT
-    ):
-    '''
->>>>>>> 32947487
     Open a WebSocket client connection to a host.
 
     This async context manager connects when entering the context manager and
@@ -180,7 +158,6 @@
                 raise DisconnectionTimeout from None
 
 
-<<<<<<< HEAD
 async def connect_websocket(
     nursery,
     host,
@@ -192,15 +169,8 @@
     extra_headers=None,
     message_queue_size=MESSAGE_QUEUE_SIZE,
     max_message_size=MAX_MESSAGE_SIZE,
-):
-    """
-=======
-async def connect_websocket(nursery, host, port, resource, *, use_ssl,
-    subprotocols=None, extra_headers=None,
-    message_queue_size=MESSAGE_QUEUE_SIZE, max_message_size=MAX_MESSAGE_SIZE
-                            ) -> WebSocketConnection:
-    '''
->>>>>>> 32947487
+) -> WebSocketConnection:
+    """
     Return an open WebSocket client connection to a host.
 
     This function is used to specify a custom nursery to run connection
@@ -236,7 +206,6 @@
     elif isinstance(use_ssl, ssl.SSLContext):
         ssl_context = use_ssl
     else:
-<<<<<<< HEAD
         raise TypeError("`use_ssl` argument must be bool or ssl.SSLContext")
 
     logger.debug(
@@ -246,13 +215,7 @@
         port,
         resource,
     )
-=======
-        raise TypeError('`use_ssl` argument must be bool or ssl.SSLContext')
-
-    logger.debug('Connecting to ws%s://%s:%d%s',
-        '' if ssl_context is None else 's', host, port, resource)
     stream: trio.SSLStream[trio.SocketStream] | trio.SocketStream
->>>>>>> 32947487
     if ssl_context is None:
         stream = await trio.open_tcp_stream(host, port)
     else:
@@ -838,10 +801,9 @@
     CONNECTION_ID = itertools.count()
 
     def __init__(
-<<<<<<< HEAD
         self,
-        stream,
-        ws_connection,
+        stream: trio.SocketStream | trio.SSLStream[trio.SocketStream],
+        ws_connection: wsproto.WSConnection,
         *,
         host=None,
         path=None,
@@ -851,19 +813,6 @@
         max_message_size=MAX_MESSAGE_SIZE,
     ):
         """
-=======
-            self,
-            stream: trio.SocketStream | trio.SSLStream[trio.SocketStream],
-            ws_connection: wsproto.WSConnection,
-            *,
-            host=None,
-            path=None,
-            client_subprotocols=None, client_extra_headers=None,
-            message_queue_size=MESSAGE_QUEUE_SIZE,
-            max_message_size=MAX_MESSAGE_SIZE
-        ):
-        '''
->>>>>>> 32947487
         Constructor.
 
         Generally speaking, users are discouraged from directly instantiating a
@@ -914,21 +863,12 @@
         self._subprotocol: Optional[str] = None
         self._handshake_headers: tuple[tuple[str,str], ...] = tuple()
         self._reject_status = 0
-<<<<<<< HEAD
-        self._reject_headers = tuple()
+        self._reject_headers: tuple[tuple[str,str], ...] = tuple()
         self._reject_body = b""
-        self._send_channel, self._recv_channel = trio.open_memory_channel(
-            message_queue_size
-        )
-        self._pings = OrderedDict()
-=======
-        self._reject_headers: tuple[tuple[str,str], ...] = tuple()
-        self._reject_body = b''
         self._send_channel, self._recv_channel = trio.open_memory_channel[
             Union[bytes, str]
         ](message_queue_size)
         self._pings: OrderedDict[bytes, trio.Event] = OrderedDict()
->>>>>>> 32947487
         # Set when the server has received a connection request event. This
         # future is never set on client connections.
         self._connection_proposal = Future()
@@ -1082,13 +1022,8 @@
             raise ConnectionClosed(self._close_reason) from None
         return message
 
-<<<<<<< HEAD
-    async def ping(self, payload=None):
-        """
-=======
-    async def ping(self, payload: bytes|None=None):
-        '''
->>>>>>> 32947487
+    async def ping(self, payload: bytes | None = None):
+        """
         Send WebSocket ping to remote endpoint and wait for a correspoding pong.
 
         Each in-flight ping must include a unique payload. This function sends
@@ -1110,11 +1045,7 @@
         if self._close_reason:
             raise ConnectionClosed(self._close_reason)
         if payload in self._pings:
-<<<<<<< HEAD
-            raise ValueError(f"Payload value {payload} is already in flight.")
-=======
-            raise ValueError(f'Payload value {payload!r} is already in flight.')
->>>>>>> 32947487
+            raise ValueError(f"Payload value {payload!r} is already in flight.")
         if payload is None:
             payload = struct.pack("!I", random.getrandbits(32))
         event = trio.Event()
