from __future__ import annotations

import sys
from collections import OrderedDict
from contextlib import asynccontextmanager
from functools import partial
from ipaddress import ip_address
import itertools
import logging
import random
import ssl
import struct
import urllib.parse
from typing import Iterable, List, NoReturn, Optional, Union

import outcome
import trio
import trio.abc
from wsproto import ConnectionType, WSConnection
from wsproto.connection import ConnectionState
import wsproto.frame_protocol as wsframeproto
from wsproto.events import (
    AcceptConnection,
    BytesMessage,
    CloseConnection,
    Ping,
    Pong,
    RejectConnection,
    RejectData,
    Request,
    TextMessage,
)
import wsproto.utilities

if sys.version_info < (3, 11):  # pragma: no cover
    # pylint doesn't care about the version_info check, so need to ignore the warning
    from exceptiongroup import BaseExceptionGroup  # pylint: disable=redefined-builtin

_IS_TRIO_MULTI_ERROR = tuple(map(int, trio.__version__.split('.')[:2])) < (0, 22)

if _IS_TRIO_MULTI_ERROR:
    _TRIO_EXC_GROUP_TYPE = trio.MultiError  # type: ignore[attr-defined] # pylint: disable=no-member
else:
    _TRIO_EXC_GROUP_TYPE = BaseExceptionGroup  # pylint: disable=possibly-used-before-assignment

CONN_TIMEOUT = 60 # default connect & disconnect timeout, in seconds
MESSAGE_QUEUE_SIZE = 1
MAX_MESSAGE_SIZE = 2 ** 20 # 1 MiB
RECEIVE_BYTES = 4 * 2 ** 10 # 4 KiB
logger = logging.getLogger('trio-websocket')


class TrioWebsocketInternalError(Exception):
    """Raised as a fallback when open_websocket is unable to unwind an exceptiongroup
    into a single preferred exception. This should never happen, if it does then
    underlying assumptions about the internal code are incorrect.
    """


def _ignore_cancel(exc):
    return None if isinstance(exc, trio.Cancelled) else exc


class _preserve_current_exception:
    """A context manager which should surround an ``__exit__`` or
    ``__aexit__`` handler or the contents of a ``finally:``
    block. It ensures that any exception that was being handled
    upon entry is not masked by a `trio.Cancelled` raised within
    the body of the context manager.

    https://github.com/python-trio/trio/issues/1559
    https://gitter.im/python-trio/general?at=5faf2293d37a1a13d6a582cf
    """
    __slots__ = ("_armed",)

    def __init__(self):
        self._armed = False

    def __enter__(self):
        self._armed = sys.exc_info()[1] is not None

    def __exit__(self, ty, value, tb):
        if value is None or not self._armed:
            return False

        if _IS_TRIO_MULTI_ERROR:  # pragma: no cover
            filtered_exception = trio.MultiError.filter(_ignore_cancel, value)  # pylint: disable=no-member
        elif isinstance(value, BaseExceptionGroup):  # pylint: disable=possibly-used-before-assignment
            filtered_exception = value.subgroup(lambda exc: not isinstance(exc, trio.Cancelled))
        else:
            filtered_exception = _ignore_cancel(value)
        return filtered_exception is None


@asynccontextmanager
<<<<<<< HEAD
async def open_websocket(host, port, resource, *, use_ssl, subprotocols=None,
    extra_headers=None,
    message_queue_size=MESSAGE_QUEUE_SIZE, max_message_size=MAX_MESSAGE_SIZE,
    receive_buffer_size=RECEIVE_BYTES,
    connect_timeout=CONN_TIMEOUT, disconnect_timeout=CONN_TIMEOUT):
=======
async def open_websocket(
        host: str,
        port: int,
        resource: str,
        *,
        use_ssl: Union[bool, ssl.SSLContext],
        subprotocols: Optional[Iterable[str]] = None,
        extra_headers: Optional[list[tuple[bytes,bytes]]] = None,
        message_queue_size: int = MESSAGE_QUEUE_SIZE,
        max_message_size: int = MAX_MESSAGE_SIZE,
        connect_timeout: float = CONN_TIMEOUT,
        disconnect_timeout: float = CONN_TIMEOUT
    ):
>>>>>>> e7706f43
    '''
    Open a WebSocket client connection to a host.

    This async context manager connects when entering the context manager and
    disconnects when exiting. It yields a
    :class:`WebSocketConnection` instance.

    :param str host: The host to connect to.
    :param int port: The port to connect to.
    :param str resource: The resource, i.e. URL path.
    :param Union[bool, ssl.SSLContext] use_ssl: If this is an SSL context, then
        use that context. If this is ``True`` then use default SSL context. If
        this is ``False`` then disable SSL.
    :param subprotocols: An iterable of strings representing preferred
        subprotocols.
    :param list[tuple[bytes,bytes]] extra_headers: A list of 2-tuples containing
        HTTP header key/value pairs to send with the connection request. Note
        that headers used by the WebSocket protocol (e.g.
        ``Sec-WebSocket-Accept``) will be overwritten.
    :param int message_queue_size: The maximum number of messages that will be
        buffered in the library's internal message queue.
    :param int max_message_size: The maximum message size as measured by
        ``len()``. If a message is received that is larger than this size,
        then the connection is closed with code 1009 (Message Too Big).
    :param Optional[int] receive_buffer_size: The buffer size we use to
        receive messages internally. None to let trio choose. Defaults
        to 4 KiB.
    :param float connect_timeout: The number of seconds to wait for the
        connection before timing out.
    :param float disconnect_timeout: The number of seconds to wait when closing
        the connection before timing out.
    :raises HandshakeError: for any networking error,
        client-side timeout (:exc:`ConnectionTimeout`, :exc:`DisconnectionTimeout`),
        or server rejection (:exc:`ConnectionRejected`) during handshakes.
    '''

    # This context manager tries very very hard not to raise an exceptiongroup
    # in order to be as transparent as possible for the end user.
    # In the trivial case, this means that if user code inside the cm raises
    # we make sure that it doesn't get wrapped.

    # If opening the connection fails, then we will raise that exception. User
    # code is never executed, so we will never have multiple exceptions.

    # After opening the connection, we spawn _reader_task in the background and
    # yield to user code. If only one of those raise a non-cancelled exception
    # we will raise that non-cancelled exception.
    # If we get multiple cancelled, we raise the user's cancelled.
    # If both raise exceptions, we raise the user code's exception with __context__
    # set to a group containing internal exception(s) + any user exception __context__
    # If we somehow get multiple exceptions, but no user exception, then we raise
    # TrioWebsocketInternalError.

    # If closing the connection fails, then that will be raised as the top
    # exception in the last `finally`. If we encountered exceptions in user code
    # or in reader task then they will be set as the `__context__`.


    async def _open_connection(nursery: trio.Nursery) -> WebSocketConnection:
        try:
            with trio.fail_after(connect_timeout):
                return await connect_websocket(nursery, host, port,
                    resource, use_ssl=use_ssl, subprotocols=subprotocols,
                    extra_headers=extra_headers,
                    message_queue_size=message_queue_size,
                    max_message_size=max_message_size,
                    receive_buffer_size=receive_buffer_size)
        except trio.TooSlowError:
            raise ConnectionTimeout from None
        except OSError as e:
            raise HandshakeError from e

    async def _close_connection(connection: WebSocketConnection) -> None:
        try:
            with trio.fail_after(disconnect_timeout):
                await connection.aclose()
        except trio.TooSlowError:
            raise DisconnectionTimeout from None

    def _raise(exc: BaseException) -> NoReturn:
        """This helper allows re-raising an exception without __context__ being set."""
        # cause does not need special handlng, we simply avoid using `raise .. from ..`
        __tracebackhide__ = True
        context = exc.__context__
        try:
            raise exc
        finally:
            exc.__context__ = context
            del exc, context

    connection: WebSocketConnection|None=None
    close_result: outcome.Maybe[None] | None = None
    user_error = None

    # Unwrapping exception groups has a lot of pitfalls, one of them stemming from
    # the exception we raise also being inside the group that's set as the context.
    # This leads to loss of info unless properly handled.
    # See https://github.com/python-trio/flake8-async/issues/298
    # We therefore avoid having the exceptiongroup included as either cause or context

    try:
        async with trio.open_nursery() as new_nursery:
            result = await outcome.acapture(_open_connection, new_nursery)

            if isinstance(result, outcome.Value):
                connection = result.unwrap()
                try:
                    yield connection
                except BaseException as e:
                    user_error = e
                    raise
                finally:
                    close_result = await outcome.acapture(_close_connection, connection)
    # This exception handler should only be entered if either:
    # 1. The _reader_task started in connect_websocket raises
    # 2. User code raises an exception
    # I.e. open/close_connection are not included
    except _TRIO_EXC_GROUP_TYPE as e:
        # user_error, or exception bubbling up from _reader_task
        if len(e.exceptions) == 1:
            _raise(e.exceptions[0])

        # contains at most 1 non-cancelled exceptions
        exception_to_raise: BaseException|None = None
        for sub_exc in e.exceptions:
            if not isinstance(sub_exc, trio.Cancelled):
                if exception_to_raise is not None:
                    # multiple non-cancelled
                    break
                exception_to_raise = sub_exc
        else:
            if exception_to_raise is None:
                # all exceptions are cancelled
                # we reraise the user exception and throw out internal
                if user_error is not None:
                    _raise(user_error)
                # multiple internal Cancelled is not possible afaik
                # but if so we just raise one of them
                _raise(e.exceptions[0])  # pragma: no cover
            # raise the non-cancelled exception
            _raise(exception_to_raise)

        # if we have any KeyboardInterrupt in the group, raise a new KeyboardInterrupt
        # with the group as cause & context
        for sub_exc in e.exceptions:
            if isinstance(sub_exc, KeyboardInterrupt):
                raise KeyboardInterrupt from e

        # Both user code and internal code raised non-cancelled exceptions.
        # We set the context to be an exception group containing internal exceptions
        # and, if not None, `user_error.__context__`
        if user_error is not None:
            exceptions = [subexc for subexc in e.exceptions if subexc is not user_error]
            eg_substr = ''
            # there's technically loss of info here, with __suppress_context__=True you
            # still have original __context__ available, just not printed. But we delete
            # it completely because we can't partially suppress the group
            if user_error.__context__ is not None and not user_error.__suppress_context__:
                exceptions.append(user_error.__context__)
                eg_substr = ' and the context for the user exception'
            eg_str = (
                "Both internal and user exceptions encountered. This group contains "
                "the internal exception(s)" + eg_substr + "."
            )
            user_error.__context__ = BaseExceptionGroup(eg_str, exceptions)
            user_error.__suppress_context__ = False
            _raise(user_error)

        raise TrioWebsocketInternalError(
            "The trio-websocket API is not expected to raise multiple exceptions. "
            "Please report this as a bug to "
            "https://github.com/python-trio/trio-websocket"
        ) from e  # pragma: no cover

    finally:
        if close_result is not None:
            close_result.unwrap()


    # error setting up, unwrap that exception
    if connection is None:
        result.unwrap()


async def connect_websocket(nursery, host, port, resource, *, use_ssl,
    subprotocols=None, extra_headers=None,
<<<<<<< HEAD
    message_queue_size=MESSAGE_QUEUE_SIZE, max_message_size=MAX_MESSAGE_SIZE,
    receive_buffer_size=RECEIVE_BYTES):
=======
    message_queue_size=MESSAGE_QUEUE_SIZE, max_message_size=MAX_MESSAGE_SIZE
                            ) -> WebSocketConnection:
>>>>>>> e7706f43
    '''
    Return an open WebSocket client connection to a host.

    This function is used to specify a custom nursery to run connection
    background tasks in. The caller is responsible for closing the connection.

    If you don't need a custom nursery, you should probably use
    :func:`open_websocket` instead.

    :param nursery: A Trio nursery to run background tasks in.
    :param str host: The host to connect to.
    :param int port: The port to connect to.
    :param str resource: The resource, i.e. URL path.
    :param Union[bool, ssl.SSLContext] use_ssl: If this is an SSL context, then
        use that context. If this is ``True`` then use default SSL context. If
        this is ``False`` then disable SSL.
    :param subprotocols: An iterable of strings representing preferred
        subprotocols.
    :param list[tuple[bytes,bytes]] extra_headers: A list of 2-tuples containing
        HTTP header key/value pairs to send with the connection request. Note
        that headers used by the WebSocket protocol (e.g.
        ``Sec-WebSocket-Accept``) will be overwritten.
    :param int message_queue_size: The maximum number of messages that will be
        buffered in the library's internal message queue.
    :param int max_message_size: The maximum message size as measured by
        ``len()``. If a message is received that is larger than this size,
        then the connection is closed with code 1009 (Message Too Big).
    :param Optional[int] receive_buffer_size: The buffer size we use to
        receive messages internally. None to let trio choose. Defaults
        to 4 KiB.
    :rtype: WebSocketConnection
    '''
    if use_ssl is True:
        ssl_context = ssl.create_default_context()
    elif use_ssl is False:
        ssl_context = None
    elif isinstance(use_ssl, ssl.SSLContext):
        ssl_context = use_ssl
    else:
        raise TypeError('`use_ssl` argument must be bool or ssl.SSLContext')

    logger.debug('Connecting to ws%s://%s:%d%s',
        '' if ssl_context is None else 's', host, port, resource)
    stream: trio.SSLStream[trio.SocketStream] | trio.SocketStream
    if ssl_context is None:
        stream = await trio.open_tcp_stream(host, port)
    else:
        stream = await trio.open_ssl_over_tcp_stream(host, port,
            ssl_context=ssl_context, https_compatible=True)
    if port in (80, 443):
        host_header = host
    else:
        host_header = f'{host}:{port}'
    connection = WebSocketConnection(stream,
        WSConnection(ConnectionType.CLIENT),
        host=host_header,
        path=resource,
        client_subprotocols=subprotocols, client_extra_headers=extra_headers,
        message_queue_size=message_queue_size,
        max_message_size=max_message_size,
        receive_buffer_size=receive_buffer_size)
    nursery.start_soon(connection._reader_task)
    await connection._open_handshake.wait()
    return connection


def open_websocket_url(url, ssl_context=None, *, subprotocols=None,
    extra_headers=None,
    message_queue_size=MESSAGE_QUEUE_SIZE, max_message_size=MAX_MESSAGE_SIZE,
    receive_buffer_size=RECEIVE_BYTES,
    connect_timeout=CONN_TIMEOUT, disconnect_timeout=CONN_TIMEOUT):
    '''
    Open a WebSocket client connection to a URL.

    This async context manager connects when entering the context manager and
    disconnects when exiting. It yields a
    :class:`WebSocketConnection` instance.

    :param str url: A WebSocket URL, i.e. `ws:` or `wss:` URL scheme.
    :param ssl_context: Optional SSL context used for ``wss:`` URLs. A default
        SSL context is used for ``wss:`` if this argument is ``None``.
    :type ssl_context: ssl.SSLContext or None
    :param subprotocols: An iterable of strings representing preferred
        subprotocols.
    :param list[tuple[bytes,bytes]] extra_headers: A list of 2-tuples containing
        HTTP header key/value pairs to send with the connection request. Note
        that headers used by the WebSocket protocol (e.g.
        ``Sec-WebSocket-Accept``) will be overwritten.
    :param int message_queue_size: The maximum number of messages that will be
        buffered in the library's internal message queue.
    :param int max_message_size: The maximum message size as measured by
        ``len()``. If a message is received that is larger than this size,
        then the connection is closed with code 1009 (Message Too Big).
    :param Optional[int] receive_buffer_size: The buffer size we use to
        receive messages internally. None to let trio choose. Defaults
        to 4 KiB.
    :param float connect_timeout: The number of seconds to wait for the
        connection before timing out.
    :param float disconnect_timeout: The number of seconds to wait when closing
        the connection before timing out.
    :raises HandshakeError: for any networking error,
        client-side timeout (:exc:`ConnectionTimeout`, :exc:`DisconnectionTimeout`),
        or server rejection (:exc:`ConnectionRejected`) during handshakes.
    '''
    host, port, resource, ssl_context = _url_to_host(url, ssl_context)
    return open_websocket(host, port, resource, use_ssl=ssl_context,
        subprotocols=subprotocols, extra_headers=extra_headers,
        message_queue_size=message_queue_size,
        max_message_size=max_message_size,
        receive_buffer_size=receive_buffer_size,
        connect_timeout=connect_timeout, disconnect_timeout=disconnect_timeout)


async def connect_websocket_url(nursery, url, ssl_context=None, *,
    subprotocols=None, extra_headers=None,
    message_queue_size=MESSAGE_QUEUE_SIZE, max_message_size=MAX_MESSAGE_SIZE,
    receive_buffer_size=RECEIVE_BYTES):
    '''
    Return an open WebSocket client connection to a URL.

    This function is used to specify a custom nursery to run connection
    background tasks in. The caller is responsible for closing the connection.

    If you don't need a custom nursery, you should probably use
    :func:`open_websocket_url` instead.

    :param nursery: A nursery to run background tasks in.
    :param str url: A WebSocket URL.
    :param ssl_context: Optional SSL context used for ``wss:`` URLs.
    :type ssl_context: ssl.SSLContext or None
    :param subprotocols: An iterable of strings representing preferred
        subprotocols.
    :param list[tuple[bytes,bytes]] extra_headers: A list of 2-tuples containing
        HTTP header key/value pairs to send with the connection request. Note
        that headers used by the WebSocket protocol (e.g.
        ``Sec-WebSocket-Accept``) will be overwritten.
    :param int message_queue_size: The maximum number of messages that will be
        buffered in the library's internal message queue.
    :param int max_message_size: The maximum message size as measured by
        ``len()``. If a message is received that is larger than this size,
        then the connection is closed with code 1009 (Message Too Big).
    :param Optional[int] receive_buffer_size: The buffer size we use to
        receive messages internally. None to let trio choose. Defaults
        to 4 KiB.
    :rtype: WebSocketConnection
    '''
    host, port, resource, ssl_context = _url_to_host(url, ssl_context)
    return await connect_websocket(nursery, host, port, resource,
        use_ssl=ssl_context, subprotocols=subprotocols,
        extra_headers=extra_headers, message_queue_size=message_queue_size,
        max_message_size=max_message_size,
        receive_buffer_size=receive_buffer_size)


def _url_to_host(url, ssl_context):
    '''
    Convert a WebSocket URL to a (host,port,resource) tuple.

    The returned ``ssl_context`` is either the same object that was passed in,
    or if ``ssl_context`` is None, then a bool indicating if a default SSL
    context needs to be created.

    :param str url: A WebSocket URL.
    :type ssl_context: ssl.SSLContext or None
    :returns: A tuple of ``(host, port, resource, ssl_context)``.
    '''
    url = str(url)  # For backward compat with isinstance(url, yarl.URL).
    parts = urllib.parse.urlsplit(url)
    if parts.scheme not in ('ws', 'wss'):
        raise ValueError('WebSocket URL scheme must be "ws:" or "wss:"')
    if ssl_context is None:
        ssl_context = parts.scheme == 'wss'
    elif parts.scheme == 'ws':
        raise ValueError('SSL context must be None for ws: URL scheme')
    host = parts.hostname
    if parts.port is not None:
        port = parts.port
    else:
        port = 443 if ssl_context else 80
    path_qs = parts.path
    # RFC 7230, Section 5.3.1:
    # If the target URI's path component is empty, the client MUST
    # send "/" as the path within the origin-form of request-target.
    if not path_qs:
        path_qs = '/'
    if '?' in url:
        path_qs += '?' + parts.query
    return host, port, path_qs, ssl_context


async def wrap_client_stream(nursery, stream, host, resource, *,
    subprotocols=None, extra_headers=None,
    message_queue_size=MESSAGE_QUEUE_SIZE, max_message_size=MAX_MESSAGE_SIZE,
    receive_buffer_size=RECEIVE_BYTES):
    '''
    Wrap an arbitrary stream in a WebSocket connection.

    This is a low-level function only needed in rare cases. In most cases, you
    should use :func:`open_websocket` or :func:`open_websocket_url`.

    :param nursery: A Trio nursery to run background tasks in.
    :param stream: A Trio stream to be wrapped.
    :type stream: trio.abc.Stream
    :param str host: A host string that will be sent in the ``Host:`` header.
    :param str resource: A resource string, i.e. the path component to be
        accessed on the server.
    :param subprotocols: An iterable of strings representing preferred
        subprotocols.
    :param list[tuple[bytes,bytes]] extra_headers: A list of 2-tuples containing
        HTTP header key/value pairs to send with the connection request. Note
        that headers used by the WebSocket protocol (e.g.
        ``Sec-WebSocket-Accept``) will be overwritten.
    :param int message_queue_size: The maximum number of messages that will be
        buffered in the library's internal message queue.
    :param int max_message_size: The maximum message size as measured by
        ``len()``. If a message is received that is larger than this size,
        then the connection is closed with code 1009 (Message Too Big).
    :param Optional[int] receive_buffer_size: The buffer size we use to
        receive messages internally. None to let trio choose. Defaults
        to 4 KiB.
    :rtype: WebSocketConnection
    '''
    connection = WebSocketConnection(stream,
        WSConnection(ConnectionType.CLIENT),
        host=host, path=resource,
        client_subprotocols=subprotocols, client_extra_headers=extra_headers,
        message_queue_size=message_queue_size,
        max_message_size=max_message_size,
        receive_buffer_size=receive_buffer_size)
    nursery.start_soon(connection._reader_task)
    await connection._open_handshake.wait()
    return connection


async def wrap_server_stream(nursery, stream,
    message_queue_size=MESSAGE_QUEUE_SIZE, max_message_size=MAX_MESSAGE_SIZE,
    receive_buffer_size=RECEIVE_BYTES):
    '''
    Wrap an arbitrary stream in a server-side WebSocket.

    This is a low-level function only needed in rare cases. In most cases, you
    should use :func:`serve_websocket`.

    :param nursery: A nursery to run background tasks in.
    :param stream: A stream to be wrapped.
    :param int message_queue_size: The maximum number of messages that will be
        buffered in the library's internal message queue.
    :param int max_message_size: The maximum message size as measured by
        ``len()``. If a message is received that is larger than this size,
        then the connection is closed with code 1009 (Message Too Big).
    :param Optional[int] receive_buffer_size: The buffer size we use to
        receive messages internally. None to let trio choose. Defaults
        to 4 KiB.
    :type stream: trio.abc.Stream
    :rtype: WebSocketRequest
    '''
    connection = WebSocketConnection(stream,
        WSConnection(ConnectionType.SERVER),
        message_queue_size=message_queue_size,
        max_message_size=max_message_size,
        receive_buffer_size=receive_buffer_size)
    nursery.start_soon(connection._reader_task)
    request = await connection._get_request()
    return request


async def serve_websocket(handler, host, port, ssl_context, *,
    handler_nursery=None, message_queue_size=MESSAGE_QUEUE_SIZE,
    max_message_size=MAX_MESSAGE_SIZE, receive_buffer_size=RECEIVE_BYTES,
    connect_timeout=CONN_TIMEOUT,
    disconnect_timeout=CONN_TIMEOUT, task_status=trio.TASK_STATUS_IGNORED):
    '''
    Serve a WebSocket over TCP.

    This function supports the Trio nursery start protocol: ``server = await
    nursery.start(serve_websocket, …)``. It will block until the server
    is accepting connections and then return a :class:`WebSocketServer` object.

    Note that if ``host`` is ``None`` and ``port`` is zero, then you may get
    multiple listeners that have *different port numbers!*

    :param handler: An async function that is invoked with a request
        for each new connection.
    :param host: The host interface to bind. This can be an address of an
        interface, a name that resolves to an interface address (e.g.
        ``localhost``), or a wildcard address like ``0.0.0.0`` for IPv4 or
        ``::`` for IPv6. If ``None``, then all local interfaces are bound.
    :type host: str, bytes, or None
    :param int port: The port to bind to.
    :param ssl_context: The SSL context to use for encrypted connections, or
        ``None`` for unencrypted connection.
    :type ssl_context: ssl.SSLContext or None
    :param handler_nursery: An optional nursery to spawn handlers and background
        tasks in. If not specified, a new nursery will be created internally.
    :param int message_queue_size: The maximum number of messages that will be
        buffered in the library's internal message queue.
    :param int max_message_size: The maximum message size as measured by
        ``len()``. If a message is received that is larger than this size,
        then the connection is closed with code 1009 (Message Too Big).
    :param Optional[int] receive_buffer_size: The buffer size we use to
        receive messages internally. None to let trio choose. Defaults
        to 4 KiB.
    :param float connect_timeout: The number of seconds to wait for a client
        to finish connection handshake before timing out.
    :param float disconnect_timeout: The number of seconds to wait for a client
        to finish the closing handshake before timing out.
    :param task_status: Part of Trio nursery start protocol.
    :returns: This function runs until cancelled.
    '''
    if ssl_context is None:
        open_tcp_listeners = partial(trio.open_tcp_listeners, port, host=host)
    else:
        open_tcp_listeners = partial(trio.open_ssl_over_tcp_listeners, port,
            ssl_context, host=host, https_compatible=True)
    listeners = await open_tcp_listeners()
    server = WebSocketServer(handler, listeners,
        handler_nursery=handler_nursery, message_queue_size=message_queue_size,
        max_message_size=max_message_size,
        receive_buffer_size=receive_buffer_size,
        connect_timeout=connect_timeout,
        disconnect_timeout=disconnect_timeout)
    await server.run(task_status=task_status)


class HandshakeError(Exception):
    '''
    There was an error during connection or disconnection with the websocket
    server.
    '''

class ConnectionTimeout(HandshakeError):
    '''There was a timeout when connecting to the websocket server.'''

class DisconnectionTimeout(HandshakeError):
    '''There was a timeout when disconnecting from the websocket server.'''

class ConnectionClosed(Exception):
    '''
    A WebSocket operation cannot be completed because the connection is closed
    or in the process of closing.
    '''
    def __init__(self, reason):
        '''
        Constructor.

        :param reason:
        :type reason: CloseReason
        '''
        super().__init__(reason)
        self.reason = reason

    def __repr__(self):
        ''' Return representation. '''
        return f'{self.__class__.__name__}<{self.reason}>'


class ConnectionRejected(HandshakeError):
    '''
    A WebSocket connection could not be established because the server rejected
    the connection attempt.
    '''
    def __init__(self, status_code, headers, body):
        '''
        Constructor.

        :param reason:
        :type reason: CloseReason
        '''
        super().__init__(status_code, headers, body)
        #: a 3 digit HTTP status code
        self.status_code = status_code
        #: a tuple of 2-tuples containing header key/value pairs
        self.headers = headers
        #: an optional ``bytes`` response body
        self.body = body

    def __repr__(self):
        ''' Return representation. '''
        return f'{self.__class__.__name__}<status_code={self.status_code}>'


class CloseReason:
    ''' Contains information about why a WebSocket was closed. '''
    def __init__(self, code, reason):
        '''
        Constructor.

        :param int code:
        :param Optional[str] reason:
        '''
        self._code = code
        try:
            self._name = wsframeproto.CloseReason(code).name
        except ValueError:
            if 1000 <= code <= 2999:
                self._name = 'RFC_RESERVED'
            elif 3000 <= code <= 3999:
                self._name = 'IANA_RESERVED'
            elif 4000 <= code <= 4999:
                self._name = 'PRIVATE_RESERVED'
            else:
                self._name = 'INVALID_CODE'
        self._reason = reason

    @property
    def code(self):
        ''' (Read-only) The numeric close code. '''
        return self._code

    @property
    def name(self):
        ''' (Read-only) The human-readable close code. '''
        return self._name

    @property
    def reason(self):
        ''' (Read-only) An arbitrary reason string. '''
        return self._reason

    def __repr__(self):
        ''' Show close code, name, and reason. '''
        return f'{self.__class__.__name__}' \
               f'<code={self.code}, name={self.name}, reason={self.reason}>'


class Future:
    ''' Represents a value that will be available in the future. '''
    def __init__(self):
        ''' Constructor. '''
        self._value = None
        self._value_event = trio.Event()

    def set_value(self, value):
        '''
        Set a value, which will notify any waiters.

        :param value:
        '''
        self._value = value
        self._value_event.set()

    async def wait_value(self):
        '''
        Wait for this future to have a value, then return it.

        :returns: The value set by ``set_value()``.
        '''
        await self._value_event.wait()
        return self._value


class WebSocketRequest:
    '''
    Represents a handshake presented by a client to a server.

    The server may modify the handshake or leave it as is. The server should
    call ``accept()`` to finish the handshake and obtain a connection object.
    '''
    def __init__(self, connection, event):
        '''
        Constructor.

        :param WebSocketConnection connection:
        :type event: wsproto.events.Request
        '''
        self._connection = connection
        self._event = event

    @property
    def headers(self):
        '''
        HTTP headers represented as a list of (name, value) pairs.

        :rtype: list[tuple]
        '''
        return self._event.extra_headers

    @property
    def path(self):
        '''
        The requested URL path.

        :rtype: str
        '''
        return self._event.target

    @property
    def proposed_subprotocols(self):
        '''
        A tuple of protocols proposed by the client.

        :rtype: tuple[str]
        '''
        return tuple(self._event.subprotocols)

    @property
    def local(self):
        '''
        The connection's local endpoint.

        :rtype: Endpoint or str
        '''
        return self._connection.local

    @property
    def remote(self):
        '''
        The connection's remote endpoint.

        :rtype: Endpoint or str
        '''
        return self._connection.remote

    async def accept(self, *, subprotocol=None, extra_headers=None):
        '''
        Accept the request and return a connection object.

        :param subprotocol: The selected subprotocol for this connection.
        :type subprotocol: str or None
        :param extra_headers: A list of 2-tuples containing key/value pairs to
            send as HTTP headers.
        :type extra_headers: list[tuple[bytes,bytes]] or None
        :rtype: WebSocketConnection
        '''
        if extra_headers is None:
            extra_headers = []
        await self._connection._accept(self._event, subprotocol, extra_headers)
        return self._connection

    async def reject(self, status_code, *, extra_headers=None, body=None):
        '''
        Reject the handshake.

        :param int status_code: The 3 digit HTTP status code. In order to be
            RFC-compliant, this should NOT be 101, and would ideally be an
            appropriate code in the range 300-599.
        :param list[tuple[bytes,bytes]] extra_headers: A list of 2-tuples
            containing key/value pairs to send as HTTP headers.
        :param body: If provided, this data will be sent in the response
            body, otherwise no response body will be sent.
        :type body: bytes or None
        '''
        extra_headers = extra_headers or []
        body = body or b''
        await self._connection._reject(status_code, extra_headers, body)


def _get_stream_endpoint(stream, *, local):
    '''
    Construct an endpoint from a stream.

    :param trio.Stream stream:
    :param bool local: If true, return local endpoint. Otherwise return remote.
    :returns: An endpoint instance or ``repr()`` for streams that cannot be
        represented as an endpoint.
    :rtype: Endpoint or str
    '''
    socket, is_ssl = None, False
    if isinstance(stream, trio.SocketStream):
        socket = stream.socket
    elif isinstance(stream, trio.SSLStream):
        socket = stream.transport_stream.socket
        is_ssl = True
    if socket:
        addr, port, *_ = socket.getsockname() if local else socket.getpeername()
        endpoint = Endpoint(addr, port, is_ssl)
    else:
        endpoint = repr(stream)
    return endpoint


class WebSocketConnection(trio.abc.AsyncResource):
    ''' A WebSocket connection. '''

    CONNECTION_ID = itertools.count()

<<<<<<< HEAD
    def __init__(self, stream, ws_connection, *, host=None, path=None,
        client_subprotocols=None, client_extra_headers=None,
        message_queue_size=MESSAGE_QUEUE_SIZE,
        max_message_size=MAX_MESSAGE_SIZE,
        receive_buffer_size=RECEIVE_BYTES):
=======
    def __init__(
            self,
            stream: trio.SocketStream | trio.SSLStream[trio.SocketStream],
            ws_connection: wsproto.WSConnection,
            *,
            host=None,
            path=None,
            client_subprotocols=None, client_extra_headers=None,
            message_queue_size=MESSAGE_QUEUE_SIZE,
            max_message_size=MAX_MESSAGE_SIZE
        ):
>>>>>>> e7706f43
        '''
        Constructor.

        Generally speaking, users are discouraged from directly instantiating a
        ``WebSocketConnection`` and should instead use one of the convenience
        functions in this module, e.g. ``open_websocket()`` or
        ``serve_websocket()``. This class has some tricky internal logic and
        timing that depends on whether it is an instance of a client connection
        or a server connection. The convenience functions handle this complexity
        for you.

        :param SocketStream stream:
        :param ws_connection wsproto.WSConnection:
        :param str host: The hostname to send in the HTTP request headers. Only
            used for client connections.
        :param str path: The URL path for this connection.
        :param list client_subprotocols: A list of desired subprotocols. Only
            used for client connections.
        :param list[tuple[bytes,bytes]] client_extra_headers: Extra headers to
            send with the connection request. Only used for client connections.
        :param int message_queue_size: The maximum number of messages that will be
            buffered in the library's internal message queue.
        :param int max_message_size: The maximum message size as measured by
            ``len()``. If a message is received that is larger than this size,
            then the connection is closed with code 1009 (Message Too Big).
        :param Optional[int] receive_buffer_size: The buffer size we use to
            receive messages internally. None to let trio choose. Defaults
            to 4 KiB.
        '''
        # NOTE: The implementation uses _close_reason for more than an advisory
        #   purpose.  It's critical internal state, indicating when the
        #   connection is closed or closing.
        self._close_reason: Optional[CloseReason] = None
        self._id = next(self.__class__.CONNECTION_ID)
        self._stream = stream
        self._stream_lock = trio.StrictFIFOLock()
        self._wsproto = ws_connection
        self._message_size = 0
        self._message_parts: List[Union[bytes, str]] = []
        self._max_message_size = max_message_size
        self._receive_buffer_size: Optional[int] = receive_buffer_size
        self._reader_running = True
        if ws_connection.client:
            self._initial_request: Optional[Request] = Request(host=host, target=path,
                subprotocols=client_subprotocols,
                extra_headers=client_extra_headers or [])
        else:
            self._initial_request = None
        self._path = path
        self._subprotocol: Optional[str] = None
        self._handshake_headers: tuple[tuple[str,str], ...] = tuple()
        self._reject_status = 0
        self._reject_headers: tuple[tuple[str,str], ...] = tuple()
        self._reject_body = b''
        self._send_channel, self._recv_channel = trio.open_memory_channel[
            Union[bytes, str]
        ](message_queue_size)
        self._pings: OrderedDict[bytes, trio.Event] = OrderedDict()
        # Set when the server has received a connection request event. This
        # future is never set on client connections.
        self._connection_proposal = Future()
        # Set once the WebSocket open handshake takes place, i.e.
        # ConnectionRequested for server or ConnectedEstablished for client.
        self._open_handshake = trio.Event()
        # Set once a WebSocket closed handshake takes place, i.e after a close
        # frame has been sent and a close frame has been received.
        self._close_handshake = trio.Event()
        # Set upon receiving CloseConnection from peer.
        # Used to test close race conditions between client and server.
        self._for_testing_peer_closed_connection = trio.Event()

    @property
    def closed(self):
        '''
        (Read-only) The reason why the connection was or is being closed,
        else ``None``.

        :rtype: Optional[CloseReason]
        '''
        return self._close_reason

    @property
    def is_client(self):
        ''' (Read-only) Is this a client instance? '''
        return self._wsproto.client

    @property
    def is_server(self):
        ''' (Read-only) Is this a server instance? '''
        return not self._wsproto.client

    @property
    def local(self):
        '''
        The local endpoint of the connection.

        :rtype: Endpoint or str
        '''
        return _get_stream_endpoint(self._stream, local=True)

    @property
    def remote(self):
        '''
        The remote endpoint of the connection.

        :rtype: Endpoint or str
        '''
        return _get_stream_endpoint(self._stream, local=False)

    @property
    def path(self):
        '''
        The requested URL path. For clients, this is set when the connection is
        instantiated. For servers, it is set after the handshake completes.

        :rtype: str
        '''
        return self._path

    @property
    def subprotocol(self):
        '''
        (Read-only) The negotiated subprotocol, or ``None`` if there is no
        subprotocol.

        This is only valid after the opening handshake is complete.

        :rtype: str or None
        '''
        return self._subprotocol

    @property
    def handshake_headers(self):
        '''
        The HTTP headers that were sent by the remote during the handshake,
        stored as 2-tuples containing key/value pairs. Header keys are always
        lower case.

        :rtype: tuple[tuple[str,str]]
        '''
        return self._handshake_headers

    async def aclose(self, code=1000, reason=None):  # pylint: disable=arguments-differ
        '''
        Close the WebSocket connection.

        This sends a closing frame and suspends until the connection is closed.
        After calling this method, any further I/O on this WebSocket (such as
        ``get_message()`` or ``send_message()``) will raise
        ``ConnectionClosed``.

        This method is idempotent: it may be called multiple times on the same
        connection without any errors.

        :param int code: A 4-digit code number indicating the type of closure.
        :param str reason: An optional string describing the closure.
        '''
        with _preserve_current_exception():
            await self._aclose(code, reason)

    async def _aclose(self, code, reason):
        if self._close_reason:
            # Per AsyncResource interface, calling aclose() on a closed resource
            # should succeed.
            return
        try:
            if self._wsproto.state == ConnectionState.OPEN:
                # Our side is initiating the close, so send a close connection
                # event to peer, while setting the local close reason to normal.
                self._close_reason = CloseReason(1000, None)
                await self._send(CloseConnection(code=code, reason=reason))
            elif self._wsproto.state in (ConnectionState.CONNECTING,
                    ConnectionState.REJECTING):
                self._close_handshake.set()
            # TODO: shouldn't the receive channel be closed earlier, so that
            #  get_message() during send of the CloseConneciton event fails?
            await self._recv_channel.aclose()
            await self._close_handshake.wait()
        except ConnectionClosed:
            # If _send() raised ConnectionClosed, then we can bail out.
            pass
        finally:
            # If cancelled during WebSocket close, make sure that the underlying
            # stream is closed.
            await self._close_stream()

    async def get_message(self):
        '''
        Receive the next WebSocket message.

        If no message is available immediately, then this function blocks until
        a message is ready.

        If the remote endpoint closes the connection, then the caller can still
        get messages sent prior to closing. Once all pending messages have been
        retrieved, additional calls to this method will raise
        ``ConnectionClosed``. If the local endpoint closes the connection, then
        pending messages are discarded and calls to this method will immediately
        raise ``ConnectionClosed``.

        :rtype: str or bytes
        :raises ConnectionClosed: if the connection is closed.
        '''
        try:
            message = await self._recv_channel.receive()
        except (trio.ClosedResourceError, trio.EndOfChannel):
            raise ConnectionClosed(self._close_reason) from None
        return message

    async def ping(self, payload: bytes|None=None):
        '''
        Send WebSocket ping to remote endpoint and wait for a correspoding pong.

        Each in-flight ping must include a unique payload. This function sends
        the ping and then waits for a corresponding pong from the remote
        endpoint.

        *Note: If the remote endpoint recieves multiple pings, it is allowed to
        send a single pong. Therefore, the order of calls to ``ping()`` is
        tracked, and a pong will wake up its corresponding ping as well as all
        previous in-flight pings.*

        :param payload: The payload to send. If ``None`` then a random 32-bit
            payload is created.
        :type payload: bytes or None
        :raises ConnectionClosed: if connection is closed.
        :raises ValueError: if ``payload`` is identical to another in-flight
            ping.
        '''
        if self._close_reason:
            raise ConnectionClosed(self._close_reason)
        if payload in self._pings:
            raise ValueError(f'Payload value {payload!r} is already in flight.')
        if payload is None:
            payload = struct.pack('!I', random.getrandbits(32))
        event = trio.Event()
        self._pings[payload] = event
        await self._send(Ping(payload=payload))
        await event.wait()

    async def pong(self, payload=None):
        '''
        Send an unsolicted pong.

        :param payload: The pong's payload. If ``None``, then no payload is
            sent.
        :type payload: bytes or None
        :raises ConnectionClosed: if connection is closed
        '''
        if self._close_reason:
            raise ConnectionClosed(self._close_reason)
        await self._send(Pong(payload=payload))

    async def send_message(self, message):
        '''
        Send a WebSocket message.

        :param message: The message to send.
        :type message: str or bytes
        :raises ConnectionClosed: if connection is closed, or being closed
        '''
        if self._close_reason:
            raise ConnectionClosed(self._close_reason)
        if isinstance(message, str):
            event = TextMessage(data=message)
        elif isinstance(message, bytes):
            event = BytesMessage(data=message)
        else:
            raise ValueError('message must be str or bytes')
        await self._send(event)

    def __str__(self):
        ''' Connection ID and type. '''
        type_ = 'client' if self.is_client else 'server'
        return f'{type_}-{self._id}'

    async def _accept(self, request, subprotocol, extra_headers):
        '''
        Accept the handshake.

        This method is only applicable to server-side connections.

        :param wsproto.events.Request request:
        :param subprotocol:
        :type subprotocol: str or None
        :param list[tuple[bytes,bytes]] extra_headers: A list of 2-tuples
            containing key/value pairs to send as HTTP headers.
        '''
        self._subprotocol = subprotocol
        self._path = request.target
        await self._send(AcceptConnection(subprotocol=self._subprotocol,
            extra_headers=extra_headers))
        self._open_handshake.set()

    async def _reject(self, status_code, headers, body):
        '''
        Reject the handshake.

        :param int status_code: The 3 digit HTTP status code. In order to be
            RFC-compliant, this must not be 101, and should be an appropriate
            code in the range 300-599.
        :param list[tuple[bytes,bytes]] headers: A list of 2-tuples containing
            key/value pairs to send as HTTP headers.
        :param bytes body: An optional response body.
        '''
        if body:
            headers.append(('Content-length', str(len(body)).encode('ascii')))
        reject_conn = RejectConnection(status_code=status_code, headers=headers,
            has_body=bool(body))
        await self._send(reject_conn)
        if body:
            reject_body = RejectData(data=body)
            await self._send(reject_body)
        self._close_reason = CloseReason(1006, 'Rejected WebSocket handshake')
        self._close_handshake.set()

    async def _abort_web_socket(self):
        '''
        If a stream is closed outside of this class, e.g. due to network
        conditions or because some other code closed our stream object, then we
        cannot perform the close handshake. We just need to clean up internal
        state.
        '''
        close_reason = wsframeproto.CloseReason.ABNORMAL_CLOSURE
        if self._wsproto.state == ConnectionState.OPEN:
            self._wsproto.send(CloseConnection(code=close_reason.value))
        if self._close_reason is None:
            await self._close_web_socket(close_reason)
        self._reader_running = False
        # We didn't really handshake, but we want any task waiting on this event
        # (e.g. self.aclose()) to resume.
        self._close_handshake.set()

    async def _close_stream(self):
        ''' Close the TCP connection. '''
        self._reader_running = False
        try:
            with _preserve_current_exception():
                await self._stream.aclose()
        except trio.BrokenResourceError:
            # This means the TCP connection is already dead.
            pass

    async def _close_web_socket(self, code, reason=None):
        '''
        Mark the WebSocket as closed. Close the message channel so that if any
        tasks are suspended in get_message(), they will wake up with a
        ConnectionClosed exception.
        '''
        self._close_reason = CloseReason(code, reason)
        exc = ConnectionClosed(self._close_reason)
        logger.debug('%s websocket closed %r', self, exc)
        await self._send_channel.aclose()

    async def _get_request(self):
        '''
        Return a proposal for a WebSocket handshake.

        This method can only be called on server connections and it may only be
        called one time.

        :rtype: WebSocketRequest
        '''
        if not self.is_server:
            raise RuntimeError('This method is only valid for server connections.')
        if self._connection_proposal is None:
            raise RuntimeError('No proposal available. Did you call this method'
                ' multiple times or at the wrong time?')
        proposal = await self._connection_proposal.wait_value()
        self._connection_proposal = None
        return proposal

    async def _handle_request_event(self, event):
        '''
        Handle a connection request.

        This method is async even though it never awaits, because the event
        dispatch requires an async function.

        :param event:
        '''
        proposal = WebSocketRequest(self, event)
        self._connection_proposal.set_value(proposal)

    async def _handle_accept_connection_event(self, event):
        '''
        Handle an AcceptConnection event.

        :param wsproto.eventsAcceptConnection event:
        '''
        self._subprotocol = event.subprotocol
        self._handshake_headers = tuple(event.extra_headers)
        self._open_handshake.set()

    async def _handle_reject_connection_event(self, event):
        '''
        Handle a RejectConnection event.

        :param event:
        '''
        self._reject_status = event.status_code
        self._reject_headers = tuple(event.headers)
        if not event.has_body:
            raise ConnectionRejected(self._reject_status, self._reject_headers,
                body=None)

    async def _handle_reject_data_event(self, event):
        '''
        Handle a RejectData event.

        :param event:
        '''
        self._reject_body += event.data
        if event.body_finished:
            raise ConnectionRejected(self._reject_status, self._reject_headers,
                body=self._reject_body)

    async def _handle_close_connection_event(self, event):
        '''
        Handle a close event.

        :param wsproto.events.CloseConnection event:
        '''
        if self._wsproto.state == ConnectionState.REMOTE_CLOSING:
            # Set _close_reason in advance, so that send_message() will raise
            # ConnectionClosed during the close handshake.
            self._close_reason = CloseReason(event.code, event.reason or None)
            self._for_testing_peer_closed_connection.set()
            await self._send(event.response())
        await self._close_web_socket(event.code, event.reason or None)
        self._close_handshake.set()
        # RFC: "When a server is instructed to Close the WebSocket Connection
        #   it SHOULD initiate a TCP Close immediately, and when a client is
        #   instructed to do the same, it SHOULD wait for a TCP Close from the
        #   server."
        if self.is_server:
            await self._close_stream()

    async def _handle_message_event(self, event):
        '''
        Handle a message event.

        :param event:
        :type event: wsproto.events.BytesMessage or wsproto.events.TextMessage
        '''
        self._message_size += len(event.data)
        self._message_parts.append(event.data)
        if self._message_size > self._max_message_size:
            err = f'Exceeded maximum message size: {self._max_message_size} bytes'
            self._message_size = 0
            self._message_parts = []
            self._close_reason = CloseReason(1009, err)
            await self._send(CloseConnection(code=1009, reason=err))
            await self._recv_channel.aclose()
            self._reader_running = False
        elif event.message_finished:
            msg = (b'' if isinstance(event, BytesMessage) else '') \
                .join(self._message_parts)
            self._message_size = 0
            self._message_parts = []
            try:
                await self._send_channel.send(msg)
            except (trio.ClosedResourceError, trio.BrokenResourceError):
                # The receive channel is closed, probably because somebody
                # called ``aclose()``. We don't want to abort the reader task,
                # and there's no useful cleanup that we can do here.
                pass

    async def _handle_ping_event(self, event):
        '''
        Handle a PingReceived event.

        Wsproto queues a pong frame automatically, so this handler just needs to
        send it.

        :param wsproto.events.Ping event:
        '''
        logger.debug('%s ping %r', self, event.payload)
        await self._send(event.response())

    async def _handle_pong_event(self, event):
        '''
        Handle a PongReceived event.

        When a pong is received, check if we have any ping requests waiting for
        this pong response. If the remote endpoint skipped any earlier pings,
        then we wake up those skipped pings, too.

        This function is async even though it never awaits, because the other
        event handlers are async, too, and event dispatch would be more
        complicated if some handlers were sync.

        :param event:
        '''
        payload = bytes(event.payload)
        try:
            event = self._pings[payload]
        except KeyError:
            # We received a pong that doesn't match any in-flight pongs. Nothing
            # we can do with it, so ignore it.
            return
        while self._pings:
            key, event = self._pings.popitem(0)
            skipped = ' [skipped] ' if payload != key else ' '
            logger.debug('%s pong%s%r', self, skipped, key)
            event.set()
            if payload == key:
                break

    async def _reader_task(self):
        ''' A background task that reads network data and generates events. '''
        handlers = {
            AcceptConnection: self._handle_accept_connection_event,
            BytesMessage: self._handle_message_event,
            CloseConnection: self._handle_close_connection_event,
            Ping: self._handle_ping_event,
            Pong: self._handle_pong_event,
            RejectConnection: self._handle_reject_connection_event,
            RejectData: self._handle_reject_data_event,
            Request: self._handle_request_event,
            TextMessage: self._handle_message_event,
        }

        # Clients need to initiate the opening handshake.
        if self._initial_request:
            try:
                await self._send(self._initial_request)
            except ConnectionClosed:
                self._reader_running = False

        async with self._send_channel:
            while self._reader_running:
                # Process events.
                for event in self._wsproto.events():
                    event_type = type(event)
                    try:
                        handler = handlers[event_type]
                        logger.debug('%s received event: %s', self,
                            event_type)
                        await handler(event)
                    except KeyError:
                        logger.warning('%s received unknown event type: "%s"', self,
                            event_type)
                    except ConnectionClosed:
                        self._reader_running = False
                        break

                # Get network data.
                try:
                    data = await self._stream.receive_some(self._receive_buffer_size)
                except (trio.BrokenResourceError, trio.ClosedResourceError):
                    await self._abort_web_socket()
                    break
                if len(data) == 0:
                    logger.debug('%s received zero bytes (connection closed)',
                        self)
                    # If TCP closed before WebSocket, then record it as an abnormal
                    # closure.
                    if self._wsproto.state != ConnectionState.CLOSED:
                        await self._abort_web_socket()
                    break
                logger.debug('%s received %d bytes', self, len(data))
                if self._wsproto.state != ConnectionState.CLOSED:
                    try:
                        self._wsproto.receive_data(data)
                    except wsproto.utilities.RemoteProtocolError as err:
                        logger.debug('%s remote protocol error: %s', self, err)
                        if err.event_hint:
                            await self._send(err.event_hint)
                        await self._close_stream()

        logger.debug('%s reader task finished', self)

    async def _send(self, event):
        '''
        Send an event to the remote WebSocket.

        The reader task and one or more writers might try to send messages at
        the same time, so this method uses an internal lock to serialize
        requests to send data.

        :param wsproto.events.Event event:
        '''
        data = self._wsproto.send(event)
        async with self._stream_lock:
            logger.debug('%s sending %d bytes', self, len(data))
            try:
                await self._stream.send_all(data)
            except (trio.BrokenResourceError, trio.ClosedResourceError):
                await self._abort_web_socket()
                raise ConnectionClosed(self._close_reason) from None


class Endpoint:
    ''' Represents a connection endpoint. '''
    def __init__(self, address, port, is_ssl):
        #: IP address :class:`ipaddress.ip_address`
        self.address = ip_address(address)
        #: TCP port
        self.port = port
        #: Whether SSL is in use
        self.is_ssl = is_ssl

    @property
    def url(self):
        ''' Return a URL representation of a TCP endpoint, e.g.
        ``ws://127.0.0.1:80``. '''
        scheme = 'wss' if self.is_ssl else 'ws'
        if (self.port == 80 and not self.is_ssl) or \
           (self.port == 443 and self.is_ssl):
            port_str = ''
        else:
            port_str = ':' + str(self.port)
        if self.address.version == 4:
            return f'{scheme}://{self.address}{port_str}'
        return f'{scheme}://[{self.address}]{port_str}'

    def __repr__(self):
        ''' Return endpoint info as string. '''
        return f'Endpoint(address="{self.address}", port={self.port}, is_ssl={self.is_ssl})'


class WebSocketServer:
    '''
    WebSocket server.

    The server class handles incoming connections on one or more ``Listener``
    objects. For each incoming connection, it creates a ``WebSocketConnection``
    instance and starts some background tasks,
    '''

    def __init__(self, handler, listeners, *, handler_nursery=None,
        message_queue_size=MESSAGE_QUEUE_SIZE,
        max_message_size=MAX_MESSAGE_SIZE, receive_buffer_size=RECEIVE_BYTES,
        connect_timeout=CONN_TIMEOUT,
        disconnect_timeout=CONN_TIMEOUT):
        '''
        Constructor.

        Note that if ``host`` is ``None`` and ``port`` is zero, then you may get
        multiple listeners that have _different port numbers!_ See the
        ``listeners`` property.

        :param handler: the async function called with a :class:`WebSocketRequest`
            on each new connection.  The call will be made
            once the HTTP handshake completes, which notably implies that the
            connection's `path` property will be valid.
        :param listeners: The WebSocket will be served on each of the listeners.
        :param handler_nursery: An optional nursery to spawn connection tasks
            inside of. If ``None``, then a new nursery will be created
            internally.
        :param Optional[int] receive_buffer_size: The buffer size we use to
            receive messages internally. None to let trio choose. Defaults
            to 4 KiB.
        :param float connect_timeout: The number of seconds to wait for a client
            to finish connection handshake before timing out.
        :param float disconnect_timeout: The number of seconds to wait for a client
            to finish the closing handshake before timing out.
        '''
        if len(listeners) == 0:
            raise ValueError('Listeners must contain at least one item.')
        self._handler = handler
        self._handler_nursery = handler_nursery
        self._listeners = listeners
        self._message_queue_size = message_queue_size
        self._max_message_size = max_message_size
        self._receive_buffer_size = receive_buffer_size
        self._connect_timeout = connect_timeout
        self._disconnect_timeout = disconnect_timeout

    @property
    def port(self):
        """Returns the requested or kernel-assigned port number.

        In the case of kernel-assigned port (requested with port=0 in the
        constructor), the assigned port will be reflected after calling
        starting the `listen` task.  (Technically, once listen reaches the
        "started" state.)

        This property only works if you have a single listener, and that
        listener must be socket-based.
        """
        if len(self._listeners) > 1:
            raise RuntimeError('Cannot get port because this server has'
                ' more than 1 listeners.')
        listener = self.listeners[0]
        try:
            return listener.port
        except AttributeError:
            raise RuntimeError(f'This socket does not have a port: {repr(listener)}') from None

    @property
    def listeners(self):
        '''
        Return a list of listener metadata. Each TCP listener is represented as
        an ``Endpoint`` instance. Other listener types are represented by their
        ``repr()``.

        :returns: Listeners
        :rtype list[Endpoint or str]:
        '''
        listeners = []
        for listener in self._listeners:
            socket, is_ssl = None, False
            if isinstance(listener, trio.SocketListener):
                socket = listener.socket
            elif isinstance(listener, trio.SSLListener):
                socket = listener.transport_listener.socket
                is_ssl = True
            if socket:
                sockname = socket.getsockname()
                listeners.append(Endpoint(sockname[0], sockname[1], is_ssl))
            else:
                listeners.append(repr(listener))
        return listeners

    async def run(self, *, task_status=trio.TASK_STATUS_IGNORED):
        '''
        Start serving incoming connections requests.

        This method supports the Trio nursery start protocol: ``server = await
        nursery.start(server.run, …)``. It will block until the server is
        accepting connections and then return a :class:`WebSocketServer` object.

        :param task_status: Part of the Trio nursery start protocol.
        :returns: This method never returns unless cancelled.
        '''
        async with trio.open_nursery() as nursery:
            serve_listeners = partial(trio.serve_listeners,
                self._handle_connection, self._listeners,
                handler_nursery=self._handler_nursery)
            await nursery.start(serve_listeners)
            logger.debug('Listening on %s',
                ','.join([str(l) for l in self.listeners]))
            task_status.started(self)
            await trio.sleep_forever()

    async def _handle_connection(self, stream):
        '''
        Handle an incoming connection by spawning a connection background task
        and a handler task inside a new nursery.

        :param stream:
        :type stream: trio.abc.Stream
        '''
        async with trio.open_nursery() as nursery:
            connection = WebSocketConnection(stream,
                WSConnection(ConnectionType.SERVER),
                message_queue_size=self._message_queue_size,
                max_message_size=self._max_message_size,
                receive_buffer_size=self._receive_buffer_size)
            nursery.start_soon(connection._reader_task)
            with trio.move_on_after(self._connect_timeout) as connect_scope:
                request = await connection._get_request()
            if connect_scope.cancelled_caught:
                nursery.cancel_scope.cancel()
                await stream.aclose()
                return
            try:
                await self._handler(request)
            finally:
                with trio.move_on_after(self._disconnect_timeout):
                    # aclose() will shut down the reader task even if it's
                    # cancelled:
                    await connection.aclose()<|MERGE_RESOLUTION|>--- conflicted
+++ resolved
@@ -93,27 +93,20 @@
 
 
 @asynccontextmanager
-<<<<<<< HEAD
-async def open_websocket(host, port, resource, *, use_ssl, subprotocols=None,
-    extra_headers=None,
-    message_queue_size=MESSAGE_QUEUE_SIZE, max_message_size=MAX_MESSAGE_SIZE,
-    receive_buffer_size=RECEIVE_BYTES,
-    connect_timeout=CONN_TIMEOUT, disconnect_timeout=CONN_TIMEOUT):
-=======
 async def open_websocket(
-        host: str,
-        port: int,
-        resource: str,
-        *,
-        use_ssl: Union[bool, ssl.SSLContext],
-        subprotocols: Optional[Iterable[str]] = None,
-        extra_headers: Optional[list[tuple[bytes,bytes]]] = None,
-        message_queue_size: int = MESSAGE_QUEUE_SIZE,
-        max_message_size: int = MAX_MESSAGE_SIZE,
-        connect_timeout: float = CONN_TIMEOUT,
-        disconnect_timeout: float = CONN_TIMEOUT
-    ):
->>>>>>> e7706f43
+    host: str,
+    port: int,
+    resource: str,
+    *,
+    use_ssl: Union[bool, ssl.SSLContext],
+    subprotocols: Optional[Iterable[str]] = None,
+    extra_headers: Optional[list[tuple[bytes,bytes]]] = None,
+    message_queue_size: int = MESSAGE_QUEUE_SIZE,
+    max_message_size: int = MAX_MESSAGE_SIZE,
+    receive_buffer_size: int = RECEIVE_BYTES,
+    connect_timeout: float = CONN_TIMEOUT,
+    disconnect_timeout: float = CONN_TIMEOUT
+):
     '''
     Open a WebSocket client connection to a host.
 
@@ -299,14 +292,12 @@
 
 
 async def connect_websocket(nursery, host, port, resource, *, use_ssl,
-    subprotocols=None, extra_headers=None,
-<<<<<<< HEAD
-    message_queue_size=MESSAGE_QUEUE_SIZE, max_message_size=MAX_MESSAGE_SIZE,
-    receive_buffer_size=RECEIVE_BYTES):
-=======
-    message_queue_size=MESSAGE_QUEUE_SIZE, max_message_size=MAX_MESSAGE_SIZE
-                            ) -> WebSocketConnection:
->>>>>>> e7706f43
+    subprotocols=None,
+    extra_headers=None,
+    message_queue_size=MESSAGE_QUEUE_SIZE,
+    max_message_size=MAX_MESSAGE_SIZE,
+    receive_buffer_size=RECEIVE_BYTES,
+) -> WebSocketConnection:
     '''
     Return an open WebSocket client connection to a host.
 
@@ -883,25 +874,19 @@
 
     CONNECTION_ID = itertools.count()
 
-<<<<<<< HEAD
-    def __init__(self, stream, ws_connection, *, host=None, path=None,
-        client_subprotocols=None, client_extra_headers=None,
+    def __init__(
+        self,
+        stream: trio.SocketStream | trio.SSLStream[trio.SocketStream],
+        ws_connection: wsproto.WSConnection,
+        *,
+        host=None,
+        path=None,
+        client_subprotocols=None,
+        client_extra_headers=None,
         message_queue_size=MESSAGE_QUEUE_SIZE,
         max_message_size=MAX_MESSAGE_SIZE,
-        receive_buffer_size=RECEIVE_BYTES):
-=======
-    def __init__(
-            self,
-            stream: trio.SocketStream | trio.SSLStream[trio.SocketStream],
-            ws_connection: wsproto.WSConnection,
-            *,
-            host=None,
-            path=None,
-            client_subprotocols=None, client_extra_headers=None,
-            message_queue_size=MESSAGE_QUEUE_SIZE,
-            max_message_size=MAX_MESSAGE_SIZE
-        ):
->>>>>>> e7706f43
+        receive_buffer_size=RECEIVE_BYTES,
+    ) -> None:
         '''
         Constructor.
 
