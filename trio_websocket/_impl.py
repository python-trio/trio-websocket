--- conflicted
+++ resolved
@@ -36,16 +36,12 @@
     # pylint doesn't care about the version_info check, so need to ignore the warning
     from exceptiongroup import BaseExceptionGroup  # pylint: disable=redefined-builtin
 
-<<<<<<< HEAD
-_TRIO_MULTI_ERROR = tuple(map(int, trio.__version__.split(".")[:2])) < (0, 22)
-=======
 _IS_TRIO_MULTI_ERROR = tuple(map(int, trio.__version__.split('.')[:2])) < (0, 22)
 
 if _IS_TRIO_MULTI_ERROR:
     _TRIO_EXC_GROUP_TYPE = trio.MultiError  # type: ignore[attr-defined] # pylint: disable=no-member
 else:
     _TRIO_EXC_GROUP_TYPE = BaseExceptionGroup  # pylint: disable=possibly-used-before-assignment
->>>>>>> e7706f43
 
 CONN_TIMEOUT = 60  # default connect & disconnect timeout, in seconds
 MESSAGE_QUEUE_SIZE = 1
@@ -88,23 +84,10 @@
         if value is None or not self._armed:
             return False
 
-<<<<<<< HEAD
-        if _TRIO_MULTI_ERROR:  # pragma: no cover
-            filtered_exception = trio.MultiError.filter(  # pylint: disable=no-member
-                _ignore_cancel, value
-            )  # pylint: disable=no-member
-        elif isinstance(
-            value, BaseExceptionGroup  # pylint: disable=possibly-used-before-assignment
-        ):
-            filtered_exception = value.subgroup(
-                lambda exc: not isinstance(exc, trio.Cancelled)
-            )
-=======
         if _IS_TRIO_MULTI_ERROR:  # pragma: no cover
             filtered_exception = trio.MultiError.filter(_ignore_cancel, value)  # pylint: disable=no-member
         elif isinstance(value, BaseExceptionGroup):  # pylint: disable=possibly-used-before-assignment
             filtered_exception = value.subgroup(lambda exc: not isinstance(exc, trio.Cancelled))
->>>>>>> e7706f43
         else:
             filtered_exception = _ignore_cancel(value)
         return filtered_exception is None
@@ -155,19 +138,6 @@
     :raises HandshakeError: for any networking error,
         client-side timeout (:exc:`ConnectionTimeout`, :exc:`DisconnectionTimeout`),
         or server rejection (:exc:`ConnectionRejected`) during handshakes.
-<<<<<<< HEAD
-    """
-    async with trio.open_nursery() as new_nursery:
-        try:
-            with trio.fail_after(connect_timeout):
-                connection = await connect_websocket(
-                    new_nursery,
-                    host,
-                    port,
-                    resource,
-                    use_ssl=use_ssl,
-                    subprotocols=subprotocols,
-=======
     '''
 
     # This context manager tries very very hard not to raise an exceptiongroup
@@ -197,7 +167,6 @@
             with trio.fail_after(connect_timeout):
                 return await connect_websocket(nursery, host, port,
                     resource, use_ssl=use_ssl, subprotocols=subprotocols,
->>>>>>> e7706f43
                     extra_headers=extra_headers,
                     message_queue_size=message_queue_size,
                     max_message_size=max_message_size,
@@ -726,13 +695,8 @@
 
         :param reason:
         :type reason: CloseReason
-<<<<<<< HEAD
-        """
-        super().__init__()
-=======
         '''
         super().__init__(reason)
->>>>>>> e7706f43
         self.reason = reason
 
     def __repr__(self):
@@ -752,13 +716,8 @@
 
         :param reason:
         :type reason: CloseReason
-<<<<<<< HEAD
-        """
-        super().__init__()
-=======
         '''
         super().__init__(status_code, headers, body)
->>>>>>> e7706f43
         #: a 3 digit HTTP status code
         self.status_code = status_code
         #: a tuple of 2-tuples containing header key/value pairs
