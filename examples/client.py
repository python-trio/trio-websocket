"""
This interactive WebSocket client allows the user to send frames to a WebSocket
server, including text message, ping, and close frames.

To use SSL/TLS: install the `trustme` package from PyPI and run the
`generate-cert.py` script in this directory.
"""

import argparse
import logging
import pathlib
import ssl
import sys
import urllib.parse
from typing import NoReturn

import trio
from trio_websocket import (
    open_websocket_url,
    ConnectionClosed,
    HandshakeError,
    WebSocketConnection,
    CloseReason,
)


logging.basicConfig(level=logging.DEBUG)
here = pathlib.Path(__file__).parent


<<<<<<< HEAD
def commands():
    """Print the supported commands."""
    print("Commands: ")
    print("send <MESSAGE>   -> send message")
    print("ping <PAYLOAD>   -> send ping with payload")
    print("close [<REASON>] -> politely close connection with optional reason")
    print()


def parse_args():
    """Parse command line arguments."""
    parser = argparse.ArgumentParser(description="Example trio-websocket client")
    parser.add_argument(
        "--heartbeat", action="store_true", help="Create a heartbeat task"
    )
    parser.add_argument("url", help="WebSocket URL to connect to")
    return parser.parse_args()


async def main(args):
    """Main entry point, returning False in the case of logged error."""
    if urllib.parse.urlsplit(args.url).scheme == "wss":
=======
def commands() -> None:
    ''' Print the supported commands. '''
    print('Commands: ')
    print('send <MESSAGE>   -> send message')
    print('ping <PAYLOAD>   -> send ping with payload')
    print('close [<REASON>] -> politely close connection with optional reason')
    print()


def parse_args() -> argparse.Namespace:
    ''' Parse command line arguments. '''
    parser = argparse.ArgumentParser(description='Example trio-websocket client')
    parser.add_argument('--heartbeat', action='store_true',
        help='Create a heartbeat task')
    parser.add_argument('url', help='WebSocket URL to connect to')
    return parser.parse_args()


async def main(args: argparse.Namespace) -> bool:
    ''' Main entry point, returning False in the case of logged error. '''
    if urllib.parse.urlsplit(args.url).scheme == 'wss':
>>>>>>> f5b20144
        # Configure SSL context to handle our self-signed certificate. Most
        # clients won't need to do this.
        try:
            ssl_context = ssl.create_default_context()
            ssl_context.load_verify_locations(here / "fake.ca.pem")
        except FileNotFoundError:
            logging.error(
                'Did not find file "fake.ca.pem". You need to run generate-cert.py'
            )
            return False
    else:
        ssl_context = None
    try:
        logging.debug("Connecting to WebSocket…")
        async with open_websocket_url(args.url, ssl_context) as conn:
            await handle_connection(conn, args.heartbeat)
    except HandshakeError as e:
        logging.error("Connection attempt failed: %s", e)
        return False
    return True


<<<<<<< HEAD
async def handle_connection(ws, use_heartbeat):
    """Handle the connection."""
    logging.debug("Connected!")
=======
async def handle_connection(ws: WebSocketConnection, use_heartbeat: bool) -> None:
    ''' Handle the connection. '''
    logging.debug('Connected!')
>>>>>>> f5b20144
    try:
        async with trio.open_nursery() as nursery:
            if use_heartbeat:
                nursery.start_soon(heartbeat, ws, 1, 15)
            nursery.start_soon(get_commands, ws)
            nursery.start_soon(get_messages, ws)
    except ConnectionClosed as cc:
<<<<<<< HEAD
        reason = "<no reason>" if cc.reason.reason is None else f'"{cc.reason.reason}"'
        print(f"Closed: {cc.reason.code}/{cc.reason.name} {reason}")


async def heartbeat(ws, timeout, interval):
    """
=======
        assert isinstance(cc.reason, CloseReason)
        reason = '<no reason>' if cc.reason.reason is None else f'"{cc.reason.reason}"'
        print(f'Closed: {cc.reason.code}/{cc.reason.name} {reason}')


async def heartbeat(ws: WebSocketConnection, timeout: float, interval: float) -> NoReturn:
    '''
>>>>>>> f5b20144
    Send periodic pings on WebSocket ``ws``.

    Wait up to ``timeout`` seconds to send a ping and receive a pong. Raises
    ``TooSlowError`` if the timeout is exceeded. If a pong is received, then
    wait ``interval`` seconds before sending the next ping.

    This function runs until cancelled.

    :param ws: A WebSocket to send heartbeat pings on.
    :param float timeout: Timeout in seconds.
    :param float interval: Interval between receiving pong and sending next
        ping, in seconds.
    :raises: ``ConnectionClosed`` if ``ws`` is closed.
    :raises: ``TooSlowError`` if the timeout expires.
    :returns: This function runs until cancelled.
    """
    while True:
        with trio.fail_after(timeout):
            await ws.ping()
        await trio.sleep(interval)


<<<<<<< HEAD
async def get_commands(ws):
    """In a loop: get a command from the user and execute it."""
    while True:
        cmd = await trio.to_thread.run_sync(input, "cmd> ", cancellable=True)
        if cmd.startswith("ping"):
            payload = cmd[5:].encode("utf8") or None
=======
async def get_commands(ws: WebSocketConnection) -> None:
    ''' In a loop: get a command from the user and execute it. '''
    while True:
        cmd = await trio.to_thread.run_sync(input, 'cmd> ')
        if cmd.startswith('ping'):
            payload = cmd[5:].encode('utf8') or None
>>>>>>> f5b20144
            await ws.ping(payload)
        elif cmd.startswith("send"):
            message = cmd[5:] or None
            if message is None:
                logging.error('The "send" command requires a message.')
            else:
                await ws.send_message(message)
        elif cmd.startswith("close"):
            reason = cmd[6:] or None
            await ws.aclose(code=1000, reason=reason)
            break
        else:
            commands()
        # Allow time to receive response and log print logs:
        await trio.sleep(0.25)


<<<<<<< HEAD
async def get_messages(ws):
    """In a loop: get a WebSocket message and print it out."""
    while True:
        message = await ws.get_message()
        print(f"message: {message}")
=======
async def get_messages(ws: WebSocketConnection) -> None:
    ''' In a loop: get a WebSocket message and print it out. '''
    while True:
        message = await ws.get_message()
        print(f'message: {message!r}')
>>>>>>> f5b20144


if __name__ == "__main__":
    try:
        if not trio.run(main, parse_args()):
            sys.exit(1)
    except (KeyboardInterrupt, EOFError):
        print()<|MERGE_RESOLUTION|>--- conflicted
+++ resolved
@@ -28,8 +28,7 @@
 here = pathlib.Path(__file__).parent
 
 
-<<<<<<< HEAD
-def commands():
+def commands() -> None:
     """Print the supported commands."""
     print("Commands: ")
     print("send <MESSAGE>   -> send message")
@@ -38,7 +37,7 @@
     print()
 
 
-def parse_args():
+def parse_args() -> argparse.Namespace:
     """Parse command line arguments."""
     parser = argparse.ArgumentParser(description="Example trio-websocket client")
     parser.add_argument(
@@ -48,32 +47,9 @@
     return parser.parse_args()
 
 
-async def main(args):
+async def main(args: argparse.Namespace) -> bool:
     """Main entry point, returning False in the case of logged error."""
     if urllib.parse.urlsplit(args.url).scheme == "wss":
-=======
-def commands() -> None:
-    ''' Print the supported commands. '''
-    print('Commands: ')
-    print('send <MESSAGE>   -> send message')
-    print('ping <PAYLOAD>   -> send ping with payload')
-    print('close [<REASON>] -> politely close connection with optional reason')
-    print()
-
-
-def parse_args() -> argparse.Namespace:
-    ''' Parse command line arguments. '''
-    parser = argparse.ArgumentParser(description='Example trio-websocket client')
-    parser.add_argument('--heartbeat', action='store_true',
-        help='Create a heartbeat task')
-    parser.add_argument('url', help='WebSocket URL to connect to')
-    return parser.parse_args()
-
-
-async def main(args: argparse.Namespace) -> bool:
-    ''' Main entry point, returning False in the case of logged error. '''
-    if urllib.parse.urlsplit(args.url).scheme == 'wss':
->>>>>>> f5b20144
         # Configure SSL context to handle our self-signed certificate. Most
         # clients won't need to do this.
         try:
@@ -96,15 +72,9 @@
     return True
 
 
-<<<<<<< HEAD
-async def handle_connection(ws, use_heartbeat):
+async def handle_connection(ws: WebSocketConnection, use_heartbeat: bool) -> None:
     """Handle the connection."""
     logging.debug("Connected!")
-=======
-async def handle_connection(ws: WebSocketConnection, use_heartbeat: bool) -> None:
-    ''' Handle the connection. '''
-    logging.debug('Connected!')
->>>>>>> f5b20144
     try:
         async with trio.open_nursery() as nursery:
             if use_heartbeat:
@@ -112,22 +82,15 @@
             nursery.start_soon(get_commands, ws)
             nursery.start_soon(get_messages, ws)
     except ConnectionClosed as cc:
-<<<<<<< HEAD
+        assert isinstance(cc.reason, CloseReason)
         reason = "<no reason>" if cc.reason.reason is None else f'"{cc.reason.reason}"'
         print(f"Closed: {cc.reason.code}/{cc.reason.name} {reason}")
 
 
-async def heartbeat(ws, timeout, interval):
+async def heartbeat(
+    ws: WebSocketConnection, timeout: float, interval: float
+) -> NoReturn:
     """
-=======
-        assert isinstance(cc.reason, CloseReason)
-        reason = '<no reason>' if cc.reason.reason is None else f'"{cc.reason.reason}"'
-        print(f'Closed: {cc.reason.code}/{cc.reason.name} {reason}')
-
-
-async def heartbeat(ws: WebSocketConnection, timeout: float, interval: float) -> NoReturn:
-    '''
->>>>>>> f5b20144
     Send periodic pings on WebSocket ``ws``.
 
     Wait up to ``timeout`` seconds to send a ping and receive a pong. Raises
@@ -150,21 +113,12 @@
         await trio.sleep(interval)
 
 
-<<<<<<< HEAD
-async def get_commands(ws):
+async def get_commands(ws: WebSocketConnection) -> None:
     """In a loop: get a command from the user and execute it."""
     while True:
-        cmd = await trio.to_thread.run_sync(input, "cmd> ", cancellable=True)
+        cmd = await trio.to_thread.run_sync(input, "cmd> ")
         if cmd.startswith("ping"):
             payload = cmd[5:].encode("utf8") or None
-=======
-async def get_commands(ws: WebSocketConnection) -> None:
-    ''' In a loop: get a command from the user and execute it. '''
-    while True:
-        cmd = await trio.to_thread.run_sync(input, 'cmd> ')
-        if cmd.startswith('ping'):
-            payload = cmd[5:].encode('utf8') or None
->>>>>>> f5b20144
             await ws.ping(payload)
         elif cmd.startswith("send"):
             message = cmd[5:] or None
@@ -182,19 +136,11 @@
         await trio.sleep(0.25)
 
 
-<<<<<<< HEAD
-async def get_messages(ws):
+async def get_messages(ws: WebSocketConnection) -> None:
     """In a loop: get a WebSocket message and print it out."""
     while True:
         message = await ws.get_message()
-        print(f"message: {message}")
-=======
-async def get_messages(ws: WebSocketConnection) -> None:
-    ''' In a loop: get a WebSocket message and print it out. '''
-    while True:
-        message = await ws.get_message()
-        print(f'message: {message!r}')
->>>>>>> f5b20144
+        print(f"message: {message!r}")
 
 
 if __name__ == "__main__":
