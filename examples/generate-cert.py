import pathlib
import sys

import trustme

<<<<<<< HEAD

def main():
=======
def main() -> None:
>>>>>>> f5b20144
    here = pathlib.Path(__file__).parent
    ca_path = here / "fake.ca.pem"
    server_path = here / "fake.server.pem"
    if ca_path.exists() and server_path.exists():
        print("The CA ceritificate and server certificate already exist.")
        sys.exit(1)
    print("Creating self-signed certificate for localhost/127.0.0.1:")
    ca_cert = trustme.CA()
    ca_cert.cert_pem.write_to_path(ca_path)
    print(f" * CA certificate: {ca_path}")
    server_cert = ca_cert.issue_server_cert("localhost", "127.0.0.1")
    server_cert.private_key_and_cert_chain_pem.write_to_path(server_path)
    print(f" * Server certificate: {server_path}")
    print("Done")


if __name__ == "__main__":
    main()<|MERGE_RESOLUTION|>--- conflicted
+++ resolved
@@ -3,12 +3,8 @@
 
 import trustme
 
-<<<<<<< HEAD
 
-def main():
-=======
 def main() -> None:
->>>>>>> f5b20144
     here = pathlib.Path(__file__).parent
     ca_path = here / "fake.ca.pem"
     server_path = here / "fake.server.pem"
