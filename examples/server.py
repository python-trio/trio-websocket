"""
This simple WebSocket server responds to text messages by reversing each
message string and sending it back.

It also handles ping/pong automatically and will correctly close down a
connection when the client requests it.

To use SSL/TLS: install the `trustme` package from PyPI and run the
`generate-cert.py` script in this directory.
"""

import argparse
import logging
import pathlib
import ssl

import trio
from trio_websocket import serve_websocket, ConnectionClosed, WebSocketRequest


logging.basicConfig(level=logging.DEBUG)
logger = logging.getLogger()
here = pathlib.Path(__file__).parent


<<<<<<< HEAD
def parse_args():
    """Parse command line arguments."""
    parser = argparse.ArgumentParser(description="Example trio-websocket client")
    parser.add_argument("--ssl", action="store_true", help="Use SSL")
    parser.add_argument(
        "host",
        help="Host interface to bind. If omitted, " "then bind all interfaces.",
        nargs="?",
    )
    parser.add_argument("port", type=int, help="Port to bind.")
    return parser.parse_args()


async def main(args):
    """Main entry point."""
    logging.info("Starting websocket server…")
=======
def parse_args() -> argparse.Namespace:
    ''' Parse command line arguments. '''
    parser = argparse.ArgumentParser(description='Example trio-websocket client')
    parser.add_argument('--ssl', action='store_true', help='Use SSL')
    parser.add_argument('host', help='Host interface to bind. If omitted, '
        'then bind all interfaces.', nargs='?')
    parser.add_argument('port', type=int, help='Port to bind.')
    return parser.parse_args()


async def main(args: argparse.Namespace) -> None:
    ''' Main entry point. '''
    logging.info('Starting websocket server…')
>>>>>>> f5b20144
    if args.ssl:
        ssl_context = ssl.create_default_context(ssl.Purpose.CLIENT_AUTH)
        try:
            ssl_context.load_cert_chain(here / "fake.server.pem")
        except FileNotFoundError:
            logging.error(
                'Did not find file "fake.server.pem". You need to run'
                " generate-cert.py"
            )
    else:
        ssl_context = None
    host = None if args.host == "*" else args.host
    await serve_websocket(handler, host, args.port, ssl_context)


<<<<<<< HEAD
async def handler(request):
    """Reverse incoming websocket messages and send them back."""
=======
async def handler(request: WebSocketRequest) -> None:
    ''' Reverse incoming websocket messages and send them back. '''
>>>>>>> f5b20144
    logging.info('Handler starting on path "%s"', request.path)
    ws = await request.accept()
    while True:
        try:
            message = await ws.get_message()
            await ws.send_message(message[::-1])
        except ConnectionClosed:
            logging.info("Connection closed")
            break
    logging.info("Handler exiting")


if __name__ == "__main__":
    try:
        trio.run(main, parse_args())
    except KeyboardInterrupt:
        print()<|MERGE_RESOLUTION|>--- conflicted
+++ resolved
@@ -23,8 +23,7 @@
 here = pathlib.Path(__file__).parent
 
 
-<<<<<<< HEAD
-def parse_args():
+def parse_args() -> argparse.Namespace:
     """Parse command line arguments."""
     parser = argparse.ArgumentParser(description="Example trio-websocket client")
     parser.add_argument("--ssl", action="store_true", help="Use SSL")
@@ -37,24 +36,9 @@
     return parser.parse_args()
 
 
-async def main(args):
+async def main(args: argparse.Namespace) -> None:
     """Main entry point."""
     logging.info("Starting websocket server…")
-=======
-def parse_args() -> argparse.Namespace:
-    ''' Parse command line arguments. '''
-    parser = argparse.ArgumentParser(description='Example trio-websocket client')
-    parser.add_argument('--ssl', action='store_true', help='Use SSL')
-    parser.add_argument('host', help='Host interface to bind. If omitted, '
-        'then bind all interfaces.', nargs='?')
-    parser.add_argument('port', type=int, help='Port to bind.')
-    return parser.parse_args()
-
-
-async def main(args: argparse.Namespace) -> None:
-    ''' Main entry point. '''
-    logging.info('Starting websocket server…')
->>>>>>> f5b20144
     if args.ssl:
         ssl_context = ssl.create_default_context(ssl.Purpose.CLIENT_AUTH)
         try:
@@ -70,13 +54,8 @@
     await serve_websocket(handler, host, args.port, ssl_context)
 
 
-<<<<<<< HEAD
-async def handler(request):
+async def handler(request: WebSocketRequest) -> None:
     """Reverse incoming websocket messages and send them back."""
-=======
-async def handler(request: WebSocketRequest) -> None:
-    ''' Reverse incoming websocket messages and send them back. '''
->>>>>>> f5b20144
     logging.info('Handler starting on path "%s"', request.path)
     ws = await request.accept()
     while True:
